// Jest Snapshot v1, https://goo.gl/fbAQLP

exports[`debugger; pauses for 1`] = `
Object {
  "head": Object {},
  "id": Any<String>,
  "name": "blockEnvironment",
  "tail": null,
}
`;

exports[`debugger; pauses for 2`] = `
Object {
  "head": Object {
    "i": 0,
  },
  "id": Any<String>,
  "name": "blockEnvironment",
  "tail": null,
}
`;

exports[`debugger; pauses for 3`] = `
Object {
  "head": Object {
    "_copy_of_i": 0,
  },
  "id": Any<String>,
  "name": "blockEnvironment",
  "tail": null,
}
`;

exports[`debugger; pauses for 4`] = `
Object {
  "head": Object {
    "i": 0,
  },
  "id": Any<String>,
  "name": "blockEnvironment",
  "tail": null,
}
`;

exports[`debugger; pauses for 5`] = `
Object {
  "head": Object {},
  "id": Any<String>,
  "name": "blockEnvironment",
  "tail": null,
}
`;

exports[`debugger; pauses for 6`] = `
Object {
  "head": Object {},
  "id": Any<String>,
  "name": "blockEnvironment",
  "tail": null,
}
`;

exports[`debugger; pauses for 7`] = `
Object {
  "callExpression": Object {
    "arguments": Array [
      Object {
        "loc": undefined,
        "type": "Literal",
        "value": 10,
      },
    ],
    "callee": Node {
      "end": 78,
      "loc": SourceLocation {
        "end": Position {
          "column": 3,
          "line": 7,
        },
        "start": Position {
          "column": 2,
          "line": 7,
        },
      },
      "name": "a",
      "start": 77,
      "type": "Identifier",
    },
    "end": 82,
    "loc": SourceLocation {
      "end": Position {
        "column": 7,
        "line": 7,
      },
      "start": Position {
        "column": 2,
        "line": 7,
      },
    },
    "start": 77,
    "type": "CallExpression",
  },
  "head": Object {
    "x": 10,
  },
  "id": Any<String>,
  "name": "a",
  "tail": null,
}
`;

exports[`debugger; pauses for 8`] = `
Object {
  "head": Object {
    "a": [Function],
  },
  "id": Any<String>,
  "name": "programEnvironment",
  "tail": null,
}
`;

exports[`debugger; pauses for 9`] = `
Object {
  "head": Object {
    "$accumulate": [Function],
    "$append": [Function],
    "$build_list": [Function],
    "$enum_list": [Function],
    "$filter": [Function],
    "$length": [Function],
    "$list_to_string": [Function],
    "$map": [Function],
    "$remove": [Function],
    "$remove_all": [Function],
    "$reverse": [Function],
    "__access_export__": [Function],
    "__access_named_export__": [Function],
    "accumulate": [Function],
    "append": [Function],
    "build_list": [Function],
    "build_stream": [Function],
    "enum_list": [Function],
    "enum_stream": [Function],
    "equal": [Function],
    "eval_stream": [Function],
    "filter": [Function],
    "for_each": [Function],
    "integers_from": [Function],
    "is_stream": [Function],
    "length": [Function],
    "list_ref": [Function],
    "list_to_stream": [Function],
    "list_to_string": [Function],
    "map": [Function],
    "member": [Function],
    "remove": [Function],
    "remove_all": [Function],
    "reverse": [Function],
    "stream_append": [Function],
    "stream_filter": [Function],
    "stream_for_each": [Function],
    "stream_length": [Function],
    "stream_map": [Function],
    "stream_member": [Function],
    "stream_ref": [Function],
    "stream_remove": [Function],
    "stream_remove_all": [Function],
    "stream_reverse": [Function],
    "stream_to_list": [Function],
  },
  "id": Any<String>,
  "name": "programEnvironment",
  "tail": null,
}
`;

exports[`debugger; pauses for 10`] = `""`;

exports[`debugger; pauses while 1`] = `
Object {
  "head": Object {},
  "id": Any<String>,
  "name": "blockEnvironment",
  "tail": null,
}
`;

exports[`debugger; pauses while 2`] = `
Object {
  "head": Object {},
  "id": Any<String>,
  "name": "blockEnvironment",
  "tail": null,
}
`;

exports[`debugger; pauses while 3`] = `
Object {
  "head": Object {},
  "id": Any<String>,
  "name": "blockEnvironment",
  "tail": null,
}
`;

exports[`debugger; pauses while 4`] = `
Object {
  "callExpression": Object {
    "arguments": Array [
      Object {
        "loc": undefined,
        "type": "Literal",
        "value": 10,
      },
    ],
    "callee": Node {
      "end": 78,
      "loc": SourceLocation {
        "end": Position {
          "column": 3,
          "line": 8,
        },
        "start": Position {
          "column": 2,
          "line": 8,
        },
      },
      "name": "a",
      "start": 77,
      "type": "Identifier",
    },
    "end": 82,
    "loc": SourceLocation {
      "end": Position {
        "column": 7,
        "line": 8,
      },
      "start": Position {
        "column": 2,
        "line": 8,
      },
    },
    "start": 77,
    "type": "CallExpression",
  },
  "head": Object {
    "x": 10,
  },
  "id": Any<String>,
  "name": "a",
  "tail": null,
}
`;

exports[`debugger; pauses while 5`] = `
Object {
  "head": Object {
    "a": [Function],
  },
  "id": Any<String>,
  "name": "programEnvironment",
  "tail": null,
}
`;

exports[`debugger; pauses while 6`] = `
Object {
  "head": Object {
    "$accumulate": [Function],
    "$append": [Function],
    "$build_list": [Function],
    "$enum_list": [Function],
    "$filter": [Function],
    "$length": [Function],
    "$list_to_string": [Function],
    "$map": [Function],
    "$remove": [Function],
    "$remove_all": [Function],
    "$reverse": [Function],
    "__access_export__": [Function],
    "__access_named_export__": [Function],
    "accumulate": [Function],
    "append": [Function],
    "build_list": [Function],
    "build_stream": [Function],
    "enum_list": [Function],
    "enum_stream": [Function],
    "equal": [Function],
    "eval_stream": [Function],
    "filter": [Function],
    "for_each": [Function],
    "integers_from": [Function],
    "is_stream": [Function],
    "length": [Function],
    "list_ref": [Function],
    "list_to_stream": [Function],
    "list_to_string": [Function],
    "map": [Function],
    "member": [Function],
    "remove": [Function],
    "remove_all": [Function],
    "reverse": [Function],
    "stream_append": [Function],
    "stream_filter": [Function],
    "stream_for_each": [Function],
    "stream_length": [Function],
    "stream_map": [Function],
    "stream_member": [Function],
    "stream_ref": [Function],
    "stream_remove": [Function],
    "stream_remove_all": [Function],
    "stream_reverse": [Function],
    "stream_to_list": [Function],
  },
  "id": Any<String>,
  "name": "programEnvironment",
  "tail": null,
}
`;

exports[`debugger; pauses while 7`] = `""`;

exports[`debugger; statement basic test 1`] = `
Object {
  "head": Object {
    "a": 2,
  },
  "id": Any<String>,
  "name": "programEnvironment",
  "tail": null,
}
`;

exports[`debugger; statement basic test 2`] = `
Object {
  "head": Object {
    "$accumulate": [Function],
    "$append": [Function],
    "$build_list": [Function],
    "$enum_list": [Function],
    "$filter": [Function],
    "$length": [Function],
    "$list_to_string": [Function],
    "$map": [Function],
    "$remove": [Function],
    "$remove_all": [Function],
    "$reverse": [Function],
    "__access_export__": [Function],
    "__access_named_export__": [Function],
    "accumulate": [Function],
    "append": [Function],
    "build_list": [Function],
    "build_stream": [Function],
    "enum_list": [Function],
    "enum_stream": [Function],
    "equal": [Function],
    "eval_stream": [Function],
    "filter": [Function],
    "for_each": [Function],
    "integers_from": [Function],
    "is_stream": [Function],
    "length": [Function],
    "list_ref": [Function],
    "list_to_stream": [Function],
    "list_to_string": [Function],
    "map": [Function],
    "member": [Function],
    "remove": [Function],
    "remove_all": [Function],
    "reverse": [Function],
    "stream_append": [Function],
    "stream_filter": [Function],
    "stream_for_each": [Function],
    "stream_length": [Function],
    "stream_map": [Function],
    "stream_member": [Function],
    "stream_ref": [Function],
    "stream_remove": [Function],
    "stream_remove_all": [Function],
    "stream_reverse": [Function],
    "stream_to_list": [Function],
  },
  "id": Any<String>,
  "name": "programEnvironment",
  "tail": null,
}
`;

exports[`debugger; statement basic test 3`] = `""`;

exports[`debugger; statement execution sequence 1`] = `
Object {
  "head": Object {
    "a": [Function],
  },
  "id": Any<String>,
  "name": "programEnvironment",
  "tail": null,
}
`;

exports[`debugger; statement execution sequence 2`] = `
Object {
  "head": Object {
    "$accumulate": [Function],
    "$append": [Function],
    "$build_list": [Function],
    "$enum_list": [Function],
    "$filter": [Function],
    "$length": [Function],
    "$list_to_string": [Function],
    "$map": [Function],
    "$remove": [Function],
    "$remove_all": [Function],
    "$reverse": [Function],
    "__access_export__": [Function],
    "__access_named_export__": [Function],
    "accumulate": [Function],
    "append": [Function],
    "build_list": [Function],
    "build_stream": [Function],
    "enum_list": [Function],
    "enum_stream": [Function],
    "equal": [Function],
    "eval_stream": [Function],
    "filter": [Function],
    "for_each": [Function],
    "integers_from": [Function],
    "is_stream": [Function],
    "length": [Function],
    "list_ref": [Function],
    "list_to_stream": [Function],
    "list_to_string": [Function],
    "map": [Function],
    "member": [Function],
    "remove": [Function],
    "remove_all": [Function],
    "reverse": [Function],
    "stream_append": [Function],
    "stream_filter": [Function],
    "stream_for_each": [Function],
    "stream_length": [Function],
    "stream_map": [Function],
    "stream_member": [Function],
    "stream_ref": [Function],
    "stream_remove": [Function],
    "stream_remove_all": [Function],
    "stream_reverse": [Function],
    "stream_to_list": [Function],
  },
  "id": Any<String>,
  "name": "programEnvironment",
  "tail": null,
}
`;

exports[`debugger; statement execution sequence 3`] = `""`;

exports[`debugger; statement hoisting 1`] = `
Object {
  "head": Object {
    "b": Symbol(Used to implement hoisting),
    "c": Symbol(Used to implement hoisting),
    "z": Symbol(Used to implement hoisting),
  },
  "id": Any<String>,
  "name": "blockEnvironment",
  "tail": null,
}
`;

exports[`debugger; statement hoisting 2`] = `
Object {
  "head": Object {},
  "id": Any<String>,
  "name": "blockEnvironment",
  "tail": null,
}
`;

exports[`debugger; statement hoisting 3`] = `
Object {
  "callExpression": Object {
    "arguments": Array [
      Object {
        "loc": undefined,
        "type": "Literal",
        "value": 10,
      },
    ],
    "callee": Node {
      "end": 108,
      "loc": SourceLocation {
        "end": Position {
          "column": 3,
          "line": 9,
        },
        "start": Position {
          "column": 2,
          "line": 9,
        },
      },
      "name": "a",
      "start": 107,
      "type": "Identifier",
    },
    "end": 112,
    "loc": SourceLocation {
      "end": Position {
        "column": 7,
        "line": 9,
      },
      "start": Position {
        "column": 2,
        "line": 9,
      },
    },
    "start": 107,
    "type": "CallExpression",
  },
  "head": Object {
    "x": 10,
  },
  "id": Any<String>,
  "name": "a",
  "tail": null,
}
`;

exports[`debugger; statement hoisting 4`] = `
Object {
  "head": Object {
    "a": [Function],
  },
  "id": Any<String>,
  "name": "programEnvironment",
  "tail": null,
}
`;

exports[`debugger; statement hoisting 5`] = `
Object {
  "head": Object {
    "$accumulate": [Function],
    "$append": [Function],
    "$build_list": [Function],
    "$enum_list": [Function],
    "$filter": [Function],
    "$length": [Function],
    "$list_to_string": [Function],
    "$map": [Function],
    "$remove": [Function],
    "$remove_all": [Function],
    "$reverse": [Function],
    "__access_export__": [Function],
    "__access_named_export__": [Function],
    "accumulate": [Function],
    "append": [Function],
    "build_list": [Function],
    "build_stream": [Function],
    "enum_list": [Function],
    "enum_stream": [Function],
    "equal": [Function],
    "eval_stream": [Function],
    "filter": [Function],
    "for_each": [Function],
    "integers_from": [Function],
    "is_stream": [Function],
    "length": [Function],
    "list_ref": [Function],
    "list_to_stream": [Function],
    "list_to_string": [Function],
    "map": [Function],
    "member": [Function],
    "remove": [Function],
    "remove_all": [Function],
    "reverse": [Function],
    "stream_append": [Function],
    "stream_filter": [Function],
    "stream_for_each": [Function],
    "stream_length": [Function],
    "stream_map": [Function],
    "stream_member": [Function],
    "stream_ref": [Function],
    "stream_remove": [Function],
    "stream_remove_all": [Function],
    "stream_reverse": [Function],
    "stream_to_list": [Function],
  },
  "id": Any<String>,
  "name": "programEnvironment",
  "tail": null,
}
`;

exports[`debugger; statement hoisting 6`] = `""`;

exports[`debugger; statement in function 1`] = `
Object {
  "head": Object {},
  "id": Any<String>,
  "name": "blockEnvironment",
  "tail": null,
}
`;

exports[`debugger; statement in function 2`] = `
Object {
  "head": Object {},
  "id": Any<String>,
  "name": "blockEnvironment",
  "tail": null,
}
`;

exports[`debugger; statement in function 3`] = `
Object {
  "callExpression": Object {
    "arguments": Array [
      Object {
        "loc": undefined,
        "type": "Literal",
        "value": 10,
      },
    ],
    "callee": Node {
      "end": 53,
      "loc": SourceLocation {
        "end": Position {
          "column": 3,
          "line": 6,
        },
        "start": Position {
          "column": 2,
          "line": 6,
        },
      },
      "name": "a",
      "start": 52,
      "type": "Identifier",
    },
    "end": 57,
    "loc": SourceLocation {
      "end": Position {
        "column": 7,
        "line": 6,
      },
      "start": Position {
        "column": 2,
        "line": 6,
      },
    },
    "start": 52,
    "type": "CallExpression",
  },
  "head": Object {
    "x": 10,
  },
  "id": Any<String>,
  "name": "a",
  "tail": null,
}
`;

exports[`debugger; statement in function 4`] = `
Object {
  "head": Object {
    "a": [Function],
  },
  "id": Any<String>,
  "name": "programEnvironment",
  "tail": null,
}
`;

exports[`debugger; statement in function 5`] = `
Object {
  "head": Object {
    "$accumulate": [Function],
    "$append": [Function],
    "$build_list": [Function],
    "$enum_list": [Function],
    "$filter": [Function],
    "$length": [Function],
    "$list_to_string": [Function],
    "$map": [Function],
    "$remove": [Function],
    "$remove_all": [Function],
    "$reverse": [Function],
    "__access_export__": [Function],
    "__access_named_export__": [Function],
    "accumulate": [Function],
    "append": [Function],
    "build_list": [Function],
    "build_stream": [Function],
    "enum_list": [Function],
    "enum_stream": [Function],
    "equal": [Function],
    "eval_stream": [Function],
    "filter": [Function],
    "for_each": [Function],
    "integers_from": [Function],
    "is_stream": [Function],
    "length": [Function],
    "list_ref": [Function],
    "list_to_stream": [Function],
    "list_to_string": [Function],
    "map": [Function],
    "member": [Function],
    "remove": [Function],
    "remove_all": [Function],
    "reverse": [Function],
    "stream_append": [Function],
    "stream_filter": [Function],
    "stream_for_each": [Function],
    "stream_length": [Function],
    "stream_map": [Function],
    "stream_member": [Function],
    "stream_ref": [Function],
    "stream_remove": [Function],
    "stream_remove_all": [Function],
    "stream_reverse": [Function],
    "stream_to_list": [Function],
  },
  "id": Any<String>,
  "name": "programEnvironment",
  "tail": null,
}
`;

exports[`debugger; statement in function 6`] = `""`;

exports[`debugger; statement test function scope 1`] = `
Object {
  "head": Object {
    "b": 100,
    "c": 200,
    "d": 300,
    "e": 30000,
    "f": 60000,
    "g": 2000,
    "h": 2300,
    "i": 666.6666666666666,
    "j": 600,
    "k": 0.0033333333333333335,
    "l": 0.5,
  },
  "id": Any<String>,
  "name": "blockEnvironment",
  "tail": null,
}
`;

exports[`debugger; statement test function scope 2`] = `
Object {
  "head": Object {},
  "id": Any<String>,
  "name": "blockEnvironment",
  "tail": null,
}
`;

exports[`debugger; statement test function scope 3`] = `
Object {
  "callExpression": Object {
    "arguments": Array [
      Object {
        "loc": undefined,
        "type": "Literal",
        "value": 10,
      },
    ],
    "callee": Node {
      "end": 266,
      "loc": SourceLocation {
        "end": Position {
          "column": 3,
          "line": 17,
        },
        "start": Position {
          "column": 2,
          "line": 17,
        },
      },
      "name": "a",
      "start": 265,
      "type": "Identifier",
    },
    "end": 270,
    "loc": SourceLocation {
      "end": Position {
        "column": 7,
        "line": 17,
      },
      "start": Position {
        "column": 2,
        "line": 17,
      },
    },
    "start": 265,
    "type": "CallExpression",
  },
  "head": Object {
    "x": 10,
  },
  "id": Any<String>,
  "name": "a",
  "tail": null,
}
`;

exports[`debugger; statement test function scope 4`] = `
Object {
  "head": Object {
    "a": [Function],
  },
  "id": Any<String>,
  "name": "programEnvironment",
  "tail": null,
}
`;

exports[`debugger; statement test function scope 5`] = `
Object {
  "head": Object {
    "$accumulate": [Function],
    "$append": [Function],
    "$build_list": [Function],
    "$enum_list": [Function],
    "$filter": [Function],
    "$length": [Function],
    "$list_to_string": [Function],
    "$map": [Function],
    "$remove": [Function],
    "$remove_all": [Function],
    "$reverse": [Function],
    "__access_export__": [Function],
    "__access_named_export__": [Function],
    "accumulate": [Function],
    "append": [Function],
    "build_list": [Function],
    "build_stream": [Function],
    "enum_list": [Function],
    "enum_stream": [Function],
    "equal": [Function],
    "eval_stream": [Function],
    "filter": [Function],
    "for_each": [Function],
    "integers_from": [Function],
    "is_stream": [Function],
    "length": [Function],
    "list_ref": [Function],
    "list_to_stream": [Function],
    "list_to_string": [Function],
    "map": [Function],
    "member": [Function],
    "remove": [Function],
    "remove_all": [Function],
    "reverse": [Function],
    "stream_append": [Function],
    "stream_filter": [Function],
    "stream_for_each": [Function],
    "stream_length": [Function],
    "stream_map": [Function],
    "stream_member": [Function],
    "stream_ref": [Function],
    "stream_remove": [Function],
    "stream_remove_all": [Function],
    "stream_reverse": [Function],
    "stream_to_list": [Function],
  },
  "id": Any<String>,
  "name": "programEnvironment",
  "tail": null,
}
`;

exports[`debugger; statement test function scope 6`] = `""`;

exports[`setBreakpointAtLine basic 1`] = `
Object {
  "head": Object {
    "a": Symbol(Used to implement hoisting),
    "b": Symbol(Used to implement hoisting),
  },
  "id": Any<String>,
  "name": "programEnvironment",
  "tail": null,
}
`;

exports[`setBreakpointAtLine basic 2`] = `
Object {
  "head": Object {
<<<<<<< HEAD
    "$accumulate": [Function],
    "$append": [Function],
    "$build_list": [Function],
    "$enum_list": [Function],
    "$filter": [Function],
    "$length": [Function],
    "$list_to_string": [Function],
    "$map": [Function],
    "$remove": [Function],
    "$remove_all": [Function],
    "$reverse": [Function],
    "accumulate": [Function],
    "append": [Function],
    "build_list": [Function],
    "build_stream": [Function],
    "enum_list": [Function],
    "enum_stream": [Function],
    "equal": [Function],
    "eval_stream": [Function],
    "filter": [Function],
    "for_each": [Function],
    "integers_from": [Function],
    "is_stream": [Function],
    "length": [Function],
    "list_ref": [Function],
    "list_to_stream": [Function],
    "list_to_string": [Function],
    "map": [Function],
    "member": [Function],
    "remove": [Function],
    "remove_all": [Function],
    "reverse": [Function],
    "stream_append": [Function],
    "stream_filter": [Function],
    "stream_for_each": [Function],
    "stream_length": [Function],
    "stream_map": [Function],
    "stream_member": [Function],
    "stream_ref": [Function],
    "stream_remove": [Function],
    "stream_remove_all": [Function],
    "stream_reverse": [Function],
    "stream_to_list": [Function],
=======
    "$accumulate": Symbol(Used to implement hoisting),
    "$append": Symbol(Used to implement hoisting),
    "$build_list": Symbol(Used to implement hoisting),
    "$enum_list": Symbol(Used to implement hoisting),
    "$filter": Symbol(Used to implement hoisting),
    "$length": Symbol(Used to implement hoisting),
    "$list_to_string": Symbol(Used to implement hoisting),
    "$map": Symbol(Used to implement hoisting),
    "$remove": Symbol(Used to implement hoisting),
    "$remove_all": Symbol(Used to implement hoisting),
    "$reverse": Symbol(Used to implement hoisting),
    "__access_export__": Symbol(Used to implement hoisting),
    "__access_named_export__": Symbol(Used to implement hoisting),
    "accumulate": Symbol(Used to implement hoisting),
    "append": Symbol(Used to implement hoisting),
    "build_list": Symbol(Used to implement hoisting),
    "build_stream": Symbol(Used to implement hoisting),
    "enum_list": Symbol(Used to implement hoisting),
    "enum_stream": Symbol(Used to implement hoisting),
    "equal": Symbol(Used to implement hoisting),
    "eval_stream": Symbol(Used to implement hoisting),
    "filter": Symbol(Used to implement hoisting),
    "for_each": Symbol(Used to implement hoisting),
    "integers_from": Symbol(Used to implement hoisting),
    "is_stream": Symbol(Used to implement hoisting),
    "length": Symbol(Used to implement hoisting),
    "list_ref": Symbol(Used to implement hoisting),
    "list_to_stream": Symbol(Used to implement hoisting),
    "list_to_string": Symbol(Used to implement hoisting),
    "map": Symbol(Used to implement hoisting),
    "member": Symbol(Used to implement hoisting),
    "remove": Symbol(Used to implement hoisting),
    "remove_all": Symbol(Used to implement hoisting),
    "reverse": Symbol(Used to implement hoisting),
    "stream_append": Symbol(Used to implement hoisting),
    "stream_filter": Symbol(Used to implement hoisting),
    "stream_for_each": Symbol(Used to implement hoisting),
    "stream_length": Symbol(Used to implement hoisting),
    "stream_map": Symbol(Used to implement hoisting),
    "stream_member": Symbol(Used to implement hoisting),
    "stream_ref": Symbol(Used to implement hoisting),
    "stream_remove": Symbol(Used to implement hoisting),
    "stream_remove_all": Symbol(Used to implement hoisting),
    "stream_reverse": Symbol(Used to implement hoisting),
    "stream_to_list": Symbol(Used to implement hoisting),
>>>>>>> 4a7fd7e9
  },
  "id": Any<String>,
  "name": "programEnvironment",
  "tail": null,
}
`;

exports[`setBreakpointAtLine basic 3`] = `""`;

exports[`setBreakpointAtLine for loops 1`] = `
Object {
  "head": Object {
    "b": Symbol(Used to implement hoisting),
  },
  "id": Any<String>,
  "name": "blockEnvironment",
  "tail": null,
}
`;

exports[`setBreakpointAtLine for loops 2`] = `
Object {
  "head": Object {
    "i": 1,
  },
  "id": Any<String>,
  "name": "blockEnvironment",
  "tail": null,
}
`;

exports[`setBreakpointAtLine for loops 3`] = `
Object {
  "head": Object {
    "_copy_of_i": 1,
  },
  "id": Any<String>,
  "name": "blockEnvironment",
  "tail": null,
}
`;

exports[`setBreakpointAtLine for loops 4`] = `
Object {
  "head": Object {
    "i": 1,
  },
  "id": Any<String>,
  "name": "blockEnvironment",
  "tail": null,
}
`;

exports[`setBreakpointAtLine for loops 5`] = `
Object {
  "head": Object {},
  "id": Any<String>,
  "name": "programEnvironment",
  "tail": null,
}
`;

exports[`setBreakpointAtLine for loops 6`] = `
Object {
  "head": Object {
    "$accumulate": [Function],
    "$append": [Function],
    "$build_list": [Function],
    "$enum_list": [Function],
    "$filter": [Function],
    "$length": [Function],
    "$list_to_string": [Function],
    "$map": [Function],
    "$remove": [Function],
    "$remove_all": [Function],
    "$reverse": [Function],
    "__access_export__": [Function],
    "__access_named_export__": [Function],
    "accumulate": [Function],
    "append": [Function],
    "build_list": [Function],
    "build_stream": [Function],
    "enum_list": [Function],
    "enum_stream": [Function],
    "equal": [Function],
    "eval_stream": [Function],
    "filter": [Function],
    "for_each": [Function],
    "integers_from": [Function],
    "is_stream": [Function],
    "length": [Function],
    "list_ref": [Function],
    "list_to_stream": [Function],
    "list_to_string": [Function],
    "map": [Function],
    "member": [Function],
    "remove": [Function],
    "remove_all": [Function],
    "reverse": [Function],
    "stream_append": [Function],
    "stream_filter": [Function],
    "stream_for_each": [Function],
    "stream_length": [Function],
    "stream_map": [Function],
    "stream_member": [Function],
    "stream_ref": [Function],
    "stream_remove": [Function],
    "stream_remove_all": [Function],
    "stream_reverse": [Function],
    "stream_to_list": [Function],
  },
  "id": Any<String>,
  "name": "programEnvironment",
  "tail": null,
}
`;

exports[`setBreakpointAtLine for loops 7`] = `""`;

exports[`setBreakpointAtLine for loops 8`] = `
Array [
  Object {
    "head": Object {
      "b": Symbol(Used to implement hoisting),
    },
    "id": "95",
    "name": "blockEnvironment",
    "tail": null,
  },
  Object {
    "head": Object {
      "i": 2,
    },
    "id": "94",
    "name": "blockEnvironment",
    "tail": null,
  },
  Object {
    "head": Object {
      "_copy_of_i": 2,
    },
    "id": "93",
    "name": "blockEnvironment",
    "tail": null,
  },
  Object {
    "head": Object {
      "i": 2,
    },
    "id": "89",
    "name": "blockEnvironment",
    "tail": null,
  },
  Object {
    "head": Object {},
    "id": "88",
    "name": "programEnvironment",
    "tail": null,
  },
  Object {
    "head": Object {
      "$accumulate": [Function],
      "$append": [Function],
      "$build_list": [Function],
      "$enum_list": [Function],
      "$filter": [Function],
      "$length": [Function],
      "$list_to_string": [Function],
      "$map": [Function],
      "$remove": [Function],
      "$remove_all": [Function],
      "$reverse": [Function],
      "__access_export__": [Function],
      "__access_named_export__": [Function],
      "accumulate": [Function],
      "append": [Function],
      "build_list": [Function],
      "build_stream": [Function],
      "enum_list": [Function],
      "enum_stream": [Function],
      "equal": [Function],
      "eval_stream": [Function],
      "filter": [Function],
      "for_each": [Function],
      "integers_from": [Function],
      "is_stream": [Function],
      "length": [Function],
      "list_ref": [Function],
      "list_to_stream": [Function],
      "list_to_string": [Function],
      "map": [Function],
      "member": [Function],
      "remove": [Function],
      "remove_all": [Function],
      "reverse": [Function],
      "stream_append": [Function],
      "stream_filter": [Function],
      "stream_for_each": [Function],
      "stream_length": [Function],
      "stream_map": [Function],
      "stream_member": [Function],
      "stream_ref": [Function],
      "stream_remove": [Function],
      "stream_remove_all": [Function],
      "stream_reverse": [Function],
      "stream_to_list": [Function],
    },
    "id": "87",
    "name": "programEnvironment",
    "tail": null,
  },
]
`;

exports[`setBreakpointAtLine for loops 9`] = `""`;

exports[`setBreakpointAtLine for loops 10`] = `
Array [
  Object {
    "head": Object {
      "b": Symbol(Used to implement hoisting),
    },
    "id": "98",
    "name": "blockEnvironment",
    "tail": null,
  },
  Object {
    "head": Object {
      "i": 4,
    },
    "id": "97",
    "name": "blockEnvironment",
    "tail": null,
  },
  Object {
    "head": Object {
      "_copy_of_i": 4,
    },
    "id": "96",
    "name": "blockEnvironment",
    "tail": null,
  },
  Object {
    "head": Object {
      "i": 4,
    },
    "id": "89",
    "name": "blockEnvironment",
    "tail": null,
  },
  Object {
    "head": Object {},
    "id": "88",
    "name": "programEnvironment",
    "tail": null,
  },
  Object {
    "head": Object {
      "$accumulate": [Function],
      "$append": [Function],
      "$build_list": [Function],
      "$enum_list": [Function],
      "$filter": [Function],
      "$length": [Function],
      "$list_to_string": [Function],
      "$map": [Function],
      "$remove": [Function],
      "$remove_all": [Function],
      "$reverse": [Function],
      "__access_export__": [Function],
      "__access_named_export__": [Function],
      "accumulate": [Function],
      "append": [Function],
      "build_list": [Function],
      "build_stream": [Function],
      "enum_list": [Function],
      "enum_stream": [Function],
      "equal": [Function],
      "eval_stream": [Function],
      "filter": [Function],
      "for_each": [Function],
      "integers_from": [Function],
      "is_stream": [Function],
      "length": [Function],
      "list_ref": [Function],
      "list_to_stream": [Function],
      "list_to_string": [Function],
      "map": [Function],
      "member": [Function],
      "remove": [Function],
      "remove_all": [Function],
      "reverse": [Function],
      "stream_append": [Function],
      "stream_filter": [Function],
      "stream_for_each": [Function],
      "stream_length": [Function],
      "stream_map": [Function],
      "stream_member": [Function],
      "stream_ref": [Function],
      "stream_remove": [Function],
      "stream_remove_all": [Function],
      "stream_reverse": [Function],
      "stream_to_list": [Function],
    },
    "id": "87",
    "name": "programEnvironment",
    "tail": null,
  },
]
`;

exports[`setBreakpointAtLine for loops 11`] = `""`;

exports[`setBreakpointAtLine for loops 12`] = `
Array [
  Object {
    "head": Object {
      "b": Symbol(Used to implement hoisting),
    },
    "id": "101",
    "name": "blockEnvironment",
    "tail": null,
  },
  Object {
    "head": Object {
      "i": 8,
    },
    "id": "100",
    "name": "blockEnvironment",
    "tail": null,
  },
  Object {
    "head": Object {
      "_copy_of_i": 8,
    },
    "id": "99",
    "name": "blockEnvironment",
    "tail": null,
  },
  Object {
    "head": Object {
      "i": 8,
    },
    "id": "89",
    "name": "blockEnvironment",
    "tail": null,
  },
  Object {
    "head": Object {},
    "id": "88",
    "name": "programEnvironment",
    "tail": null,
  },
  Object {
    "head": Object {
      "$accumulate": [Function],
      "$append": [Function],
      "$build_list": [Function],
      "$enum_list": [Function],
      "$filter": [Function],
      "$length": [Function],
      "$list_to_string": [Function],
      "$map": [Function],
      "$remove": [Function],
      "$remove_all": [Function],
      "$reverse": [Function],
      "__access_export__": [Function],
      "__access_named_export__": [Function],
      "accumulate": [Function],
      "append": [Function],
      "build_list": [Function],
      "build_stream": [Function],
      "enum_list": [Function],
      "enum_stream": [Function],
      "equal": [Function],
      "eval_stream": [Function],
      "filter": [Function],
      "for_each": [Function],
      "integers_from": [Function],
      "is_stream": [Function],
      "length": [Function],
      "list_ref": [Function],
      "list_to_stream": [Function],
      "list_to_string": [Function],
      "map": [Function],
      "member": [Function],
      "remove": [Function],
      "remove_all": [Function],
      "reverse": [Function],
      "stream_append": [Function],
      "stream_filter": [Function],
      "stream_for_each": [Function],
      "stream_length": [Function],
      "stream_map": [Function],
      "stream_member": [Function],
      "stream_ref": [Function],
      "stream_remove": [Function],
      "stream_remove_all": [Function],
      "stream_reverse": [Function],
      "stream_to_list": [Function],
    },
    "id": "87",
    "name": "programEnvironment",
    "tail": null,
  },
]
`;

exports[`setBreakpointAtLine for loops 13`] = `""`;

exports[`setBreakpointAtLine for loops 14`] = `
Array [
  Object {
    "head": Object {},
    "id": "88",
    "name": "programEnvironment",
    "tail": null,
  },
  Object {
    "head": Object {
      "$accumulate": [Function],
      "$append": [Function],
      "$build_list": [Function],
      "$enum_list": [Function],
      "$filter": [Function],
      "$length": [Function],
      "$list_to_string": [Function],
      "$map": [Function],
      "$remove": [Function],
      "$remove_all": [Function],
      "$reverse": [Function],
      "__access_export__": [Function],
      "__access_named_export__": [Function],
      "accumulate": [Function],
      "append": [Function],
      "build_list": [Function],
      "build_stream": [Function],
      "enum_list": [Function],
      "enum_stream": [Function],
      "equal": [Function],
      "eval_stream": [Function],
      "filter": [Function],
      "for_each": [Function],
      "integers_from": [Function],
      "is_stream": [Function],
      "length": [Function],
      "list_ref": [Function],
      "list_to_stream": [Function],
      "list_to_string": [Function],
      "map": [Function],
      "member": [Function],
      "remove": [Function],
      "remove_all": [Function],
      "reverse": [Function],
      "stream_append": [Function],
      "stream_filter": [Function],
      "stream_for_each": [Function],
      "stream_length": [Function],
      "stream_map": [Function],
      "stream_member": [Function],
      "stream_ref": [Function],
      "stream_remove": [Function],
      "stream_remove_all": [Function],
      "stream_reverse": [Function],
      "stream_to_list": [Function],
    },
    "id": "87",
    "name": "programEnvironment",
    "tail": null,
  },
]
`;

exports[`setBreakpointAtLine for loops 15`] = `""`;

exports[`setBreakpointAtLine function 1 1`] = `
Object {
  "head": Object {
    "a": Symbol(Used to implement hoisting),
  },
  "id": Any<String>,
  "name": "programEnvironment",
  "tail": null,
}
`;

exports[`setBreakpointAtLine function 1 2`] = `
Object {
  "head": Object {
    "$accumulate": [Function],
    "$append": [Function],
    "$build_list": [Function],
    "$enum_list": [Function],
    "$filter": [Function],
    "$length": [Function],
    "$list_to_string": [Function],
    "$map": [Function],
    "$remove": [Function],
    "$remove_all": [Function],
    "$reverse": [Function],
    "__access_export__": [Function],
    "__access_named_export__": [Function],
    "accumulate": [Function],
    "append": [Function],
    "build_list": [Function],
    "build_stream": [Function],
    "enum_list": [Function],
    "enum_stream": [Function],
    "equal": [Function],
    "eval_stream": [Function],
    "filter": [Function],
    "for_each": [Function],
    "integers_from": [Function],
    "is_stream": [Function],
    "length": [Function],
    "list_ref": [Function],
    "list_to_stream": [Function],
    "list_to_string": [Function],
    "map": [Function],
    "member": [Function],
    "remove": [Function],
    "remove_all": [Function],
    "reverse": [Function],
    "stream_append": [Function],
    "stream_filter": [Function],
    "stream_for_each": [Function],
    "stream_length": [Function],
    "stream_map": [Function],
    "stream_member": [Function],
    "stream_ref": [Function],
    "stream_remove": [Function],
    "stream_remove_all": [Function],
    "stream_reverse": [Function],
    "stream_to_list": [Function],
  },
  "id": Any<String>,
  "name": "programEnvironment",
  "tail": null,
}
`;

exports[`setBreakpointAtLine function 1 3`] = `""`;

exports[`setBreakpointAtLine function 2 1`] = `
Object {
  "head": Object {},
  "id": Any<String>,
  "name": "blockEnvironment",
  "tail": null,
}
`;

exports[`setBreakpointAtLine function 2 2`] = `
Object {
  "head": Object {},
  "id": Any<String>,
  "name": "blockEnvironment",
  "tail": null,
}
`;

exports[`setBreakpointAtLine function 2 3`] = `
Object {
  "callExpression": Object {
    "arguments": Array [
      Object {
        "loc": undefined,
        "type": "Literal",
        "value": "bob",
      },
    ],
    "callee": Node {
      "end": 43,
      "loc": SourceLocation {
        "end": Position {
          "column": 3,
          "line": 5,
        },
        "start": Position {
          "column": 2,
          "line": 5,
        },
      },
      "name": "a",
      "start": 42,
      "type": "Identifier",
    },
    "end": 50,
    "loc": SourceLocation {
      "end": Position {
        "column": 10,
        "line": 5,
      },
      "start": Position {
        "column": 2,
        "line": 5,
      },
    },
    "start": 42,
    "type": "CallExpression",
  },
  "head": Object {
    "x": "bob",
  },
  "id": Any<String>,
  "name": "a",
  "tail": null,
}
`;

exports[`setBreakpointAtLine function 2 4`] = `
Object {
  "head": Object {
    "a": [Function],
  },
  "id": Any<String>,
  "name": "programEnvironment",
  "tail": null,
}
`;

exports[`setBreakpointAtLine function 2 5`] = `
Object {
  "head": Object {
    "$accumulate": [Function],
    "$append": [Function],
    "$build_list": [Function],
    "$enum_list": [Function],
    "$filter": [Function],
    "$length": [Function],
    "$list_to_string": [Function],
    "$map": [Function],
    "$remove": [Function],
    "$remove_all": [Function],
    "$reverse": [Function],
    "__access_export__": [Function],
    "__access_named_export__": [Function],
    "accumulate": [Function],
    "append": [Function],
    "build_list": [Function],
    "build_stream": [Function],
    "enum_list": [Function],
    "enum_stream": [Function],
    "equal": [Function],
    "eval_stream": [Function],
    "filter": [Function],
    "for_each": [Function],
    "integers_from": [Function],
    "is_stream": [Function],
    "length": [Function],
    "list_ref": [Function],
    "list_to_stream": [Function],
    "list_to_string": [Function],
    "map": [Function],
    "member": [Function],
    "remove": [Function],
    "remove_all": [Function],
    "reverse": [Function],
    "stream_append": [Function],
    "stream_filter": [Function],
    "stream_for_each": [Function],
    "stream_length": [Function],
    "stream_map": [Function],
    "stream_member": [Function],
    "stream_ref": [Function],
    "stream_remove": [Function],
    "stream_remove_all": [Function],
    "stream_reverse": [Function],
    "stream_to_list": [Function],
  },
  "id": Any<String>,
  "name": "programEnvironment",
  "tail": null,
}
`;

exports[`setBreakpointAtLine function 2 6`] = `""`;

exports[`setBreakpointAtLine function 3 1`] = `
Object {
  "head": Object {
    "a": [Function],
  },
  "id": Any<String>,
  "name": "programEnvironment",
  "tail": null,
}
`;

exports[`setBreakpointAtLine function 3 2`] = `
Object {
  "head": Object {
    "$accumulate": [Function],
    "$append": [Function],
    "$build_list": [Function],
    "$enum_list": [Function],
    "$filter": [Function],
    "$length": [Function],
    "$list_to_string": [Function],
    "$map": [Function],
    "$remove": [Function],
    "$remove_all": [Function],
    "$reverse": [Function],
    "__access_export__": [Function],
    "__access_named_export__": [Function],
    "accumulate": [Function],
    "append": [Function],
    "build_list": [Function],
    "build_stream": [Function],
    "enum_list": [Function],
    "enum_stream": [Function],
    "equal": [Function],
    "eval_stream": [Function],
    "filter": [Function],
    "for_each": [Function],
    "integers_from": [Function],
    "is_stream": [Function],
    "length": [Function],
    "list_ref": [Function],
    "list_to_stream": [Function],
    "list_to_string": [Function],
    "map": [Function],
    "member": [Function],
    "remove": [Function],
    "remove_all": [Function],
    "reverse": [Function],
    "stream_append": [Function],
    "stream_filter": [Function],
    "stream_for_each": [Function],
    "stream_length": [Function],
    "stream_map": [Function],
    "stream_member": [Function],
    "stream_ref": [Function],
    "stream_remove": [Function],
    "stream_remove_all": [Function],
    "stream_reverse": [Function],
    "stream_to_list": [Function],
  },
  "id": Any<String>,
  "name": "programEnvironment",
  "tail": null,
}
`;

exports[`setBreakpointAtLine function 3 3`] = `""`;

exports[`setBreakpointAtLine function 4 1`] = `
Object {
  "head": Object {
    "a": [Function],
  },
  "id": Any<String>,
  "name": "programEnvironment",
  "tail": null,
}
`;

exports[`setBreakpointAtLine function 4 2`] = `
Object {
  "head": Object {
    "$accumulate": [Function],
    "$append": [Function],
    "$build_list": [Function],
    "$enum_list": [Function],
    "$filter": [Function],
    "$length": [Function],
    "$list_to_string": [Function],
    "$map": [Function],
    "$remove": [Function],
    "$remove_all": [Function],
    "$reverse": [Function],
    "__access_export__": [Function],
    "__access_named_export__": [Function],
    "accumulate": [Function],
    "append": [Function],
    "build_list": [Function],
    "build_stream": [Function],
    "enum_list": [Function],
    "enum_stream": [Function],
    "equal": [Function],
    "eval_stream": [Function],
    "filter": [Function],
    "for_each": [Function],
    "integers_from": [Function],
    "is_stream": [Function],
    "length": [Function],
    "list_ref": [Function],
    "list_to_stream": [Function],
    "list_to_string": [Function],
    "map": [Function],
    "member": [Function],
    "remove": [Function],
    "remove_all": [Function],
    "reverse": [Function],
    "stream_append": [Function],
    "stream_filter": [Function],
    "stream_for_each": [Function],
    "stream_length": [Function],
    "stream_map": [Function],
    "stream_member": [Function],
    "stream_ref": [Function],
    "stream_remove": [Function],
    "stream_remove_all": [Function],
    "stream_reverse": [Function],
    "stream_to_list": [Function],
  },
  "id": Any<String>,
  "name": "programEnvironment",
  "tail": null,
}
`;

exports[`setBreakpointAtLine function 4 3`] = `""`;

exports[`setBreakpointAtLine granularity 1 1`] = `
Object {
  "head": Object {},
  "id": Any<String>,
  "name": "blockEnvironment",
  "tail": null,
}
`;

exports[`setBreakpointAtLine granularity 1 2`] = `
Object {
  "head": Object {},
  "id": Any<String>,
  "name": "blockEnvironment",
  "tail": null,
}
`;

exports[`setBreakpointAtLine granularity 1 3`] = `
Object {
  "callExpression": Object {
    "arguments": Array [
      Object {
        "loc": undefined,
        "type": "Literal",
        "value": 1,
      },
    ],
    "callee": Node {
      "end": 78,
      "loc": SourceLocation {
        "end": Position {
          "column": 3,
          "line": 7,
        },
        "start": Position {
          "column": 2,
          "line": 7,
        },
      },
      "name": "a",
      "start": 77,
      "type": "Identifier",
    },
    "end": 81,
    "loc": SourceLocation {
      "end": Position {
        "column": 6,
        "line": 7,
      },
      "start": Position {
        "column": 2,
        "line": 7,
      },
    },
    "start": 77,
    "type": "CallExpression",
  },
  "head": Object {
    "ctrlf": 1,
  },
  "id": Any<String>,
  "name": "a",
  "tail": null,
}
`;

exports[`setBreakpointAtLine granularity 1 4`] = `
Object {
  "head": Object {
    "a": [Function],
  },
  "id": Any<String>,
  "name": "programEnvironment",
  "tail": null,
}
`;

exports[`setBreakpointAtLine granularity 1 5`] = `
Object {
  "head": Object {
    "$accumulate": [Function],
    "$append": [Function],
    "$build_list": [Function],
    "$enum_list": [Function],
    "$filter": [Function],
    "$length": [Function],
    "$list_to_string": [Function],
    "$map": [Function],
    "$remove": [Function],
    "$remove_all": [Function],
    "$reverse": [Function],
    "__access_export__": [Function],
    "__access_named_export__": [Function],
    "accumulate": [Function],
    "append": [Function],
    "build_list": [Function],
    "build_stream": [Function],
    "enum_list": [Function],
    "enum_stream": [Function],
    "equal": [Function],
    "eval_stream": [Function],
    "filter": [Function],
    "for_each": [Function],
    "integers_from": [Function],
    "is_stream": [Function],
    "length": [Function],
    "list_ref": [Function],
    "list_to_stream": [Function],
    "list_to_string": [Function],
    "map": [Function],
    "member": [Function],
    "remove": [Function],
    "remove_all": [Function],
    "reverse": [Function],
    "stream_append": [Function],
    "stream_filter": [Function],
    "stream_for_each": [Function],
    "stream_length": [Function],
    "stream_map": [Function],
    "stream_member": [Function],
    "stream_ref": [Function],
    "stream_remove": [Function],
    "stream_remove_all": [Function],
    "stream_reverse": [Function],
    "stream_to_list": [Function],
  },
  "id": Any<String>,
  "name": "programEnvironment",
  "tail": null,
}
`;

exports[`setBreakpointAtLine granularity 1 6`] = `""`;

exports[`setBreakpointAtLine granularity 1 7`] = `
Array [
  Object {
    "head": Object {},
    "id": "64",
    "name": "blockEnvironment",
    "tail": null,
  },
  Object {
    "head": Object {},
    "id": "63",
    "name": "blockEnvironment",
    "tail": null,
  },
  Object {
    "callExpression": Object {
      "arguments": Array [
        Object {
          "loc": undefined,
          "type": "Literal",
          "value": -1,
        },
      ],
      "callee": Node {
        "end": 58,
        "loc": SourceLocation {
          "end": Position {
            "column": 5,
            "line": 5,
          },
          "start": Position {
            "column": 4,
            "line": 5,
          },
        },
        "name": "a",
        "start": 57,
        "type": "Identifier",
      },
      "end": 69,
      "loc": SourceLocation {
        "end": Position {
          "column": 16,
          "line": 5,
        },
        "start": Position {
          "column": 4,
          "line": 5,
        },
      },
      "start": 57,
      "type": "CallExpression",
    },
    "head": Object {
      "ctrlf": -1,
    },
    "id": "62",
    "name": "a",
    "tail": null,
  },
  Object {
    "head": Object {},
    "id": "61",
    "name": "blockEnvironment",
    "tail": null,
  },
  Object {
<<<<<<< HEAD
=======
    "head": Object {
      "$accumulate": [Function],
      "$append": [Function],
      "$build_list": [Function],
      "$enum_list": [Function],
      "$filter": [Function],
      "$length": [Function],
      "$list_to_string": [Function],
      "$map": [Function],
      "$remove": [Function],
      "$remove_all": [Function],
      "$reverse": [Function],
      "__access_export__": [Function],
      "__access_named_export__": [Function],
      "accumulate": [Function],
      "append": [Function],
      "build_list": [Function],
      "build_stream": [Function],
      "enum_list": [Function],
      "enum_stream": [Function],
      "equal": [Function],
      "eval_stream": [Function],
      "filter": [Function],
      "for_each": [Function],
      "integers_from": [Function],
      "is_stream": [Function],
      "length": [Function],
      "list_ref": [Function],
      "list_to_stream": [Function],
      "list_to_string": [Function],
      "map": [Function],
      "member": [Function],
      "remove": [Function],
      "remove_all": [Function],
      "reverse": [Function],
      "stream_append": [Function],
      "stream_filter": [Function],
      "stream_for_each": [Function],
      "stream_length": [Function],
      "stream_map": [Function],
      "stream_member": [Function],
      "stream_ref": [Function],
      "stream_remove": [Function],
      "stream_remove_all": [Function],
      "stream_reverse": [Function],
      "stream_to_list": [Function],
    },
    "id": "53",
    "name": "programEnvironment",
    "tail": null,
  },
]
`;

exports[`setBreakpointAtLine granularity 1 7`] = `""`;

exports[`setBreakpointAtLine granularity 1 8`] = `
Array [
  Object {
>>>>>>> 4a7fd7e9
    "head": Object {},
    "id": "60",
    "name": "blockEnvironment",
    "tail": null,
  },
  Object {
    "callExpression": Object {
      "arguments": Array [
        Object {
          "loc": undefined,
          "type": "Literal",
          "value": 0,
        },
      ],
      "callee": Node {
        "end": 58,
        "loc": SourceLocation {
          "end": Position {
            "column": 5,
            "line": 5,
          },
          "start": Position {
            "column": 4,
            "line": 5,
          },
        },
        "name": "a",
        "start": 57,
        "type": "Identifier",
      },
      "end": 69,
      "loc": SourceLocation {
        "end": Position {
          "column": 16,
          "line": 5,
        },
        "start": Position {
          "column": 4,
          "line": 5,
        },
      },
      "start": 57,
      "type": "CallExpression",
    },
    "head": Object {
      "ctrlf": 0,
    },
    "id": "59",
    "name": "a",
    "tail": null,
  },
  Object {
    "head": Object {},
    "id": "58",
    "name": "blockEnvironment",
    "tail": null,
  },
  Object {
    "head": Object {},
    "id": "57",
    "name": "blockEnvironment",
    "tail": null,
  },
  Object {
    "callExpression": Object {
      "arguments": Array [
        Object {
          "loc": undefined,
          "type": "Literal",
          "value": 1,
        },
      ],
      "callee": Node {
        "end": 78,
        "loc": SourceLocation {
          "end": Position {
            "column": 3,
            "line": 7,
          },
          "start": Position {
            "column": 2,
            "line": 7,
          },
        },
        "name": "a",
        "start": 77,
        "type": "Identifier",
      },
      "end": 81,
      "loc": SourceLocation {
        "end": Position {
          "column": 6,
          "line": 7,
        },
        "start": Position {
          "column": 2,
          "line": 7,
        },
      },
      "start": 77,
      "type": "CallExpression",
    },
    "head": Object {
      "ctrlf": 1,
    },
    "id": "56",
    "name": "a",
    "tail": null,
  },
  Object {
    "head": Object {
      "a": [Function],
    },
    "id": "55",
    "name": "programEnvironment",
    "tail": null,
  },
  Object {
    "head": Object {
      "$accumulate": [Function],
      "$append": [Function],
      "$build_list": [Function],
      "$enum_list": [Function],
      "$filter": [Function],
      "$length": [Function],
      "$list_to_string": [Function],
      "$map": [Function],
      "$remove": [Function],
      "$remove_all": [Function],
      "$reverse": [Function],
      "__access_export__": [Function],
      "__access_named_export__": [Function],
      "accumulate": [Function],
      "append": [Function],
      "build_list": [Function],
      "build_stream": [Function],
      "enum_list": [Function],
      "enum_stream": [Function],
      "equal": [Function],
      "eval_stream": [Function],
      "filter": [Function],
      "for_each": [Function],
      "integers_from": [Function],
      "is_stream": [Function],
      "length": [Function],
      "list_ref": [Function],
      "list_to_stream": [Function],
      "list_to_string": [Function],
      "map": [Function],
      "member": [Function],
      "remove": [Function],
      "remove_all": [Function],
      "reverse": [Function],
      "stream_append": [Function],
      "stream_filter": [Function],
      "stream_for_each": [Function],
      "stream_length": [Function],
      "stream_map": [Function],
      "stream_member": [Function],
      "stream_ref": [Function],
      "stream_remove": [Function],
      "stream_remove_all": [Function],
      "stream_reverse": [Function],
      "stream_to_list": [Function],
    },
    "id": "54",
    "name": "programEnvironment",
    "tail": null,
  },
]
`;

exports[`setBreakpointAtLine granularity 1 8`] = `""`;

exports[`setBreakpointAtLine granularity 2 1`] = `
Object {
  "head": Object {},
  "id": Any<String>,
  "name": "blockEnvironment",
  "tail": null,
}
`;

exports[`setBreakpointAtLine granularity 2 2`] = `
Object {
  "head": Object {},
  "id": Any<String>,
  "name": "blockEnvironment",
  "tail": null,
}
`;

exports[`setBreakpointAtLine granularity 2 3`] = `
Object {
  "callExpression": Object {
    "arguments": Array [
      Object {
        "loc": undefined,
        "type": "Literal",
        "value": -1,
      },
    ],
    "callee": Node {
      "end": 58,
      "loc": SourceLocation {
        "end": Position {
          "column": 5,
          "line": 5,
        },
        "start": Position {
          "column": 4,
          "line": 5,
        },
      },
      "name": "a",
      "start": 57,
      "type": "Identifier",
    },
    "end": 69,
    "loc": SourceLocation {
      "end": Position {
        "column": 16,
        "line": 5,
      },
      "start": Position {
        "column": 4,
        "line": 5,
      },
    },
    "start": 57,
    "type": "CallExpression",
  },
  "head": Object {
    "ctrlf": -1,
  },
  "id": Any<String>,
  "name": "a",
  "tail": null,
}
`;

exports[`setBreakpointAtLine granularity 2 4`] = `
Object {
  "head": Object {},
  "id": Any<String>,
  "name": "blockEnvironment",
  "tail": null,
}
`;

exports[`setBreakpointAtLine granularity 2 5`] = `
Object {
  "head": Object {},
  "id": Any<String>,
  "name": "blockEnvironment",
  "tail": null,
}
`;

exports[`setBreakpointAtLine granularity 2 6`] = `
Object {
  "callExpression": Object {
    "arguments": Array [
      Object {
        "loc": undefined,
        "type": "Literal",
        "value": 0,
      },
    ],
    "callee": Node {
      "end": 58,
      "loc": SourceLocation {
        "end": Position {
          "column": 5,
          "line": 5,
        },
        "start": Position {
          "column": 4,
          "line": 5,
        },
      },
      "name": "a",
      "start": 57,
      "type": "Identifier",
    },
    "end": 69,
    "loc": SourceLocation {
      "end": Position {
        "column": 16,
        "line": 5,
      },
      "start": Position {
        "column": 4,
        "line": 5,
      },
    },
    "start": 57,
    "type": "CallExpression",
  },
  "head": Object {
    "ctrlf": 0,
  },
  "id": Any<String>,
  "name": "a",
  "tail": null,
}
`;

exports[`setBreakpointAtLine granularity 2 7`] = `
Object {
  "head": Object {},
  "id": Any<String>,
  "name": "blockEnvironment",
  "tail": null,
}
`;

exports[`setBreakpointAtLine granularity 2 8`] = `
Object {
  "head": Object {},
  "id": Any<String>,
  "name": "blockEnvironment",
  "tail": null,
}
`;

exports[`setBreakpointAtLine granularity 2 9`] = `
Object {
  "callExpression": Object {
    "arguments": Array [
      Object {
        "loc": undefined,
        "type": "Literal",
        "value": 1,
      },
    ],
    "callee": Node {
      "end": 78,
      "loc": SourceLocation {
        "end": Position {
          "column": 3,
          "line": 7,
        },
        "start": Position {
          "column": 2,
          "line": 7,
        },
      },
      "name": "a",
      "start": 77,
      "type": "Identifier",
    },
    "end": 81,
    "loc": SourceLocation {
      "end": Position {
        "column": 6,
        "line": 7,
      },
      "start": Position {
        "column": 2,
        "line": 7,
      },
    },
    "start": 77,
    "type": "CallExpression",
  },
  "head": Object {
    "ctrlf": 1,
  },
  "id": Any<String>,
  "name": "a",
  "tail": null,
}
`;

exports[`setBreakpointAtLine granularity 2 10`] = `
Object {
  "head": Object {
    "a": [Function],
  },
  "id": Any<String>,
  "name": "programEnvironment",
  "tail": null,
}
`;

exports[`setBreakpointAtLine granularity 2 11`] = `
Object {
  "head": Object {
    "$accumulate": [Function],
    "$append": [Function],
    "$build_list": [Function],
    "$enum_list": [Function],
    "$filter": [Function],
    "$length": [Function],
    "$list_to_string": [Function],
    "$map": [Function],
    "$remove": [Function],
    "$remove_all": [Function],
    "$reverse": [Function],
    "__access_export__": [Function],
    "__access_named_export__": [Function],
    "accumulate": [Function],
    "append": [Function],
    "build_list": [Function],
    "build_stream": [Function],
    "enum_list": [Function],
    "enum_stream": [Function],
    "equal": [Function],
    "eval_stream": [Function],
    "filter": [Function],
    "for_each": [Function],
    "integers_from": [Function],
    "is_stream": [Function],
    "length": [Function],
    "list_ref": [Function],
    "list_to_stream": [Function],
    "list_to_string": [Function],
    "map": [Function],
    "member": [Function],
    "remove": [Function],
    "remove_all": [Function],
    "reverse": [Function],
    "stream_append": [Function],
    "stream_filter": [Function],
    "stream_for_each": [Function],
    "stream_length": [Function],
    "stream_map": [Function],
    "stream_member": [Function],
    "stream_ref": [Function],
    "stream_remove": [Function],
    "stream_remove_all": [Function],
    "stream_reverse": [Function],
    "stream_to_list": [Function],
  },
  "id": Any<String>,
  "name": "programEnvironment",
  "tail": null,
}
`;

exports[`setBreakpointAtLine granularity 2 12`] = `""`;

exports[`setBreakpointAtLine granularity 2 13`] = `
Array [
  Object {
    "head": Object {
      "a": [Function],
    },
    "id": "66",
    "name": "programEnvironment",
    "tail": null,
  },
  Object {
    "head": Object {
      "$accumulate": [Function],
      "$append": [Function],
      "$build_list": [Function],
      "$enum_list": [Function],
      "$filter": [Function],
      "$length": [Function],
      "$list_to_string": [Function],
      "$map": [Function],
      "$remove": [Function],
      "$remove_all": [Function],
      "$reverse": [Function],
      "__access_export__": [Function],
      "__access_named_export__": [Function],
      "accumulate": [Function],
      "append": [Function],
      "build_list": [Function],
      "build_stream": [Function],
      "enum_list": [Function],
      "enum_stream": [Function],
      "equal": [Function],
      "eval_stream": [Function],
      "filter": [Function],
      "for_each": [Function],
      "integers_from": [Function],
      "is_stream": [Function],
      "length": [Function],
      "list_ref": [Function],
      "list_to_stream": [Function],
      "list_to_string": [Function],
      "map": [Function],
      "member": [Function],
      "remove": [Function],
      "remove_all": [Function],
      "reverse": [Function],
      "stream_append": [Function],
      "stream_filter": [Function],
      "stream_for_each": [Function],
      "stream_length": [Function],
      "stream_map": [Function],
      "stream_member": [Function],
      "stream_ref": [Function],
      "stream_remove": [Function],
      "stream_remove_all": [Function],
      "stream_reverse": [Function],
      "stream_to_list": [Function],
    },
    "id": "65",
    "name": "programEnvironment",
    "tail": null,
  },
]
`;

exports[`setBreakpointAtLine granularity 2 14`] = `""`;

exports[`setBreakpointAtLine granularity 3 1`] = `
Object {
  "head": Object {},
  "id": Any<String>,
  "name": "blockEnvironment",
  "tail": null,
}
`;

exports[`setBreakpointAtLine granularity 3 2`] = `
Object {
  "head": Object {},
  "id": Any<String>,
  "name": "blockEnvironment",
  "tail": null,
}
`;

exports[`setBreakpointAtLine granularity 3 3`] = `
Object {
  "callExpression": Object {
    "arguments": Array [
      Object {
        "loc": undefined,
        "type": "Literal",
        "value": 1,
      },
    ],
    "callee": Node {
      "end": 78,
      "loc": SourceLocation {
        "end": Position {
          "column": 3,
          "line": 7,
        },
        "start": Position {
          "column": 2,
          "line": 7,
        },
      },
      "name": "a",
      "start": 77,
      "type": "Identifier",
    },
    "end": 81,
    "loc": SourceLocation {
      "end": Position {
        "column": 6,
        "line": 7,
      },
      "start": Position {
        "column": 2,
        "line": 7,
      },
    },
    "start": 77,
    "type": "CallExpression",
  },
  "head": Object {
    "ctrlf": 1,
  },
  "id": Any<String>,
  "name": "a",
  "tail": null,
}
`;

exports[`setBreakpointAtLine granularity 3 4`] = `
Object {
  "head": Object {
    "a": [Function],
  },
  "id": Any<String>,
  "name": "programEnvironment",
  "tail": null,
}
`;

exports[`setBreakpointAtLine granularity 3 5`] = `
Object {
  "head": Object {
    "$accumulate": [Function],
    "$append": [Function],
    "$build_list": [Function],
    "$enum_list": [Function],
    "$filter": [Function],
    "$length": [Function],
    "$list_to_string": [Function],
    "$map": [Function],
    "$remove": [Function],
    "$remove_all": [Function],
    "$reverse": [Function],
    "__access_export__": [Function],
    "__access_named_export__": [Function],
    "accumulate": [Function],
    "append": [Function],
    "build_list": [Function],
    "build_stream": [Function],
    "enum_list": [Function],
    "enum_stream": [Function],
    "equal": [Function],
    "eval_stream": [Function],
    "filter": [Function],
    "for_each": [Function],
    "integers_from": [Function],
    "is_stream": [Function],
    "length": [Function],
    "list_ref": [Function],
    "list_to_stream": [Function],
    "list_to_string": [Function],
    "map": [Function],
    "member": [Function],
    "remove": [Function],
    "remove_all": [Function],
    "reverse": [Function],
    "stream_append": [Function],
    "stream_filter": [Function],
    "stream_for_each": [Function],
    "stream_length": [Function],
    "stream_map": [Function],
    "stream_member": [Function],
    "stream_ref": [Function],
    "stream_remove": [Function],
    "stream_remove_all": [Function],
    "stream_reverse": [Function],
    "stream_to_list": [Function],
  },
  "id": Any<String>,
  "name": "programEnvironment",
  "tail": null,
}
`;

exports[`setBreakpointAtLine granularity 3 6`] = `""`;

exports[`setBreakpointAtLine granularity 3 7`] = `
Array [
  Object {
    "head": Object {},
    "id": "83",
    "name": "blockEnvironment",
    "tail": null,
  },
  Object {
    "head": Object {},
    "id": "82",
    "name": "blockEnvironment",
    "tail": null,
  },
  Object {
    "callExpression": Object {
      "arguments": Array [
        Object {
          "loc": undefined,
          "type": "Literal",
          "value": 0,
        },
      ],
      "callee": Node {
        "end": 58,
        "loc": SourceLocation {
          "end": Position {
            "column": 5,
            "line": 5,
          },
          "start": Position {
            "column": 4,
            "line": 5,
          },
        },
        "name": "a",
        "start": 57,
        "type": "Identifier",
      },
      "end": 69,
      "loc": SourceLocation {
        "end": Position {
          "column": 16,
          "line": 5,
        },
        "start": Position {
          "column": 4,
          "line": 5,
        },
      },
      "start": 57,
      "type": "CallExpression",
    },
    "head": Object {
      "ctrlf": 0,
    },
    "id": "81",
    "name": "a",
    "tail": null,
  },
  Object {
    "head": Object {},
    "id": "80",
    "name": "blockEnvironment",
    "tail": null,
  },
  Object {
    "head": Object {},
    "id": "79",
    "name": "blockEnvironment",
    "tail": null,
  },
  Object {
    "callExpression": Object {
      "arguments": Array [
        Object {
          "loc": undefined,
          "type": "Literal",
          "value": 1,
        },
      ],
      "callee": Node {
        "end": 78,
        "loc": SourceLocation {
          "end": Position {
            "column": 3,
            "line": 7,
          },
          "start": Position {
            "column": 2,
            "line": 7,
          },
        },
        "name": "a",
        "start": 77,
        "type": "Identifier",
      },
      "end": 81,
      "loc": SourceLocation {
        "end": Position {
          "column": 6,
          "line": 7,
        },
        "start": Position {
          "column": 2,
          "line": 7,
        },
      },
      "start": 77,
      "type": "CallExpression",
    },
    "head": Object {
      "ctrlf": 1,
    },
    "id": "78",
    "name": "a",
    "tail": null,
  },
  Object {
    "head": Object {
      "a": [Function],
    },
    "id": "77",
    "name": "programEnvironment",
    "tail": null,
  },
  Object {
    "head": Object {
      "$accumulate": [Function],
      "$append": [Function],
      "$build_list": [Function],
      "$enum_list": [Function],
      "$filter": [Function],
      "$length": [Function],
      "$list_to_string": [Function],
      "$map": [Function],
      "$remove": [Function],
      "$remove_all": [Function],
      "$reverse": [Function],
      "__access_export__": [Function],
      "__access_named_export__": [Function],
      "accumulate": [Function],
      "append": [Function],
      "build_list": [Function],
      "build_stream": [Function],
      "enum_list": [Function],
      "enum_stream": [Function],
      "equal": [Function],
      "eval_stream": [Function],
      "filter": [Function],
      "for_each": [Function],
      "integers_from": [Function],
      "is_stream": [Function],
      "length": [Function],
      "list_ref": [Function],
      "list_to_stream": [Function],
      "list_to_string": [Function],
      "map": [Function],
      "member": [Function],
      "remove": [Function],
      "remove_all": [Function],
      "reverse": [Function],
      "stream_append": [Function],
      "stream_filter": [Function],
      "stream_for_each": [Function],
      "stream_length": [Function],
      "stream_map": [Function],
      "stream_member": [Function],
      "stream_ref": [Function],
      "stream_remove": [Function],
      "stream_remove_all": [Function],
      "stream_reverse": [Function],
      "stream_to_list": [Function],
    },
    "id": "76",
    "name": "programEnvironment",
    "tail": null,
  },
]
`;

exports[`setBreakpointAtLine granularity 3 8`] = `""`;

exports[`setBreakpointAtLine granularity 3 9`] = `
Array [
  Object {
    "head": Object {
      "a": [Function],
    },
    "id": "77",
    "name": "programEnvironment",
    "tail": null,
  },
  Object {
    "head": Object {
      "$accumulate": [Function],
      "$append": [Function],
      "$build_list": [Function],
      "$enum_list": [Function],
      "$filter": [Function],
      "$length": [Function],
      "$list_to_string": [Function],
      "$map": [Function],
      "$remove": [Function],
      "$remove_all": [Function],
      "$reverse": [Function],
      "__access_export__": [Function],
      "__access_named_export__": [Function],
      "accumulate": [Function],
      "append": [Function],
      "build_list": [Function],
      "build_stream": [Function],
      "enum_list": [Function],
      "enum_stream": [Function],
      "equal": [Function],
      "eval_stream": [Function],
      "filter": [Function],
      "for_each": [Function],
      "integers_from": [Function],
      "is_stream": [Function],
      "length": [Function],
      "list_ref": [Function],
      "list_to_stream": [Function],
      "list_to_string": [Function],
      "map": [Function],
      "member": [Function],
      "remove": [Function],
      "remove_all": [Function],
      "reverse": [Function],
      "stream_append": [Function],
      "stream_filter": [Function],
      "stream_for_each": [Function],
      "stream_length": [Function],
      "stream_map": [Function],
      "stream_member": [Function],
      "stream_ref": [Function],
      "stream_remove": [Function],
      "stream_remove_all": [Function],
      "stream_reverse": [Function],
      "stream_to_list": [Function],
    },
    "id": "76",
    "name": "programEnvironment",
    "tail": null,
  },
]
`;

exports[`setBreakpointAtLine granularity 3 10`] = `""`;

exports[`setBreakpointAtLine while loops 1`] = `
Object {
  "head": Object {},
  "id": Any<String>,
  "name": "blockEnvironment",
  "tail": null,
}
`;

exports[`setBreakpointAtLine while loops 2`] = `
Object {
  "head": Object {
    "a": 9,
  },
  "id": Any<String>,
  "name": "programEnvironment",
  "tail": null,
}
`;

exports[`setBreakpointAtLine while loops 3`] = `
Object {
  "head": Object {
    "$accumulate": [Function],
    "$append": [Function],
    "$build_list": [Function],
    "$enum_list": [Function],
    "$filter": [Function],
    "$length": [Function],
    "$list_to_string": [Function],
    "$map": [Function],
    "$remove": [Function],
    "$remove_all": [Function],
    "$reverse": [Function],
    "__access_export__": [Function],
    "__access_named_export__": [Function],
    "accumulate": [Function],
    "append": [Function],
    "build_list": [Function],
    "build_stream": [Function],
    "enum_list": [Function],
    "enum_stream": [Function],
    "equal": [Function],
    "eval_stream": [Function],
    "filter": [Function],
    "for_each": [Function],
    "integers_from": [Function],
    "is_stream": [Function],
    "length": [Function],
    "list_ref": [Function],
    "list_to_stream": [Function],
    "list_to_string": [Function],
    "map": [Function],
    "member": [Function],
    "remove": [Function],
    "remove_all": [Function],
    "reverse": [Function],
    "stream_append": [Function],
    "stream_filter": [Function],
    "stream_for_each": [Function],
    "stream_length": [Function],
    "stream_map": [Function],
    "stream_member": [Function],
    "stream_ref": [Function],
    "stream_remove": [Function],
    "stream_remove_all": [Function],
    "stream_reverse": [Function],
    "stream_to_list": [Function],
  },
  "id": Any<String>,
  "name": "programEnvironment",
  "tail": null,
}
`;

exports[`setBreakpointAtLine while loops 4`] = `""`;

exports[`setBreakpointAtLine while loops 5`] = `
Array [
  Object {
    "head": Object {},
    "id": "105",
    "name": "blockEnvironment",
    "tail": null,
  },
  Object {
    "head": Object {
      "a": 6,
    },
    "id": "103",
    "name": "programEnvironment",
    "tail": null,
  },
  Object {
    "head": Object {
      "$accumulate": [Function],
      "$append": [Function],
      "$build_list": [Function],
      "$enum_list": [Function],
      "$filter": [Function],
      "$length": [Function],
      "$list_to_string": [Function],
      "$map": [Function],
      "$remove": [Function],
      "$remove_all": [Function],
      "$reverse": [Function],
      "__access_export__": [Function],
      "__access_named_export__": [Function],
      "accumulate": [Function],
      "append": [Function],
      "build_list": [Function],
      "build_stream": [Function],
      "enum_list": [Function],
      "enum_stream": [Function],
      "equal": [Function],
      "eval_stream": [Function],
      "filter": [Function],
      "for_each": [Function],
      "integers_from": [Function],
      "is_stream": [Function],
      "length": [Function],
      "list_ref": [Function],
      "list_to_stream": [Function],
      "list_to_string": [Function],
      "map": [Function],
      "member": [Function],
      "remove": [Function],
      "remove_all": [Function],
      "reverse": [Function],
      "stream_append": [Function],
      "stream_filter": [Function],
      "stream_for_each": [Function],
      "stream_length": [Function],
      "stream_map": [Function],
      "stream_member": [Function],
      "stream_ref": [Function],
      "stream_remove": [Function],
      "stream_remove_all": [Function],
      "stream_reverse": [Function],
      "stream_to_list": [Function],
    },
    "id": "102",
    "name": "programEnvironment",
    "tail": null,
  },
]
`;

exports[`setBreakpointAtLine while loops 6`] = `""`;

exports[`setBreakpointAtLine while loops 7`] = `
Array [
  Object {
<<<<<<< HEAD
=======
    "head": Object {},
    "id": "100",
    "name": "blockEnvironment",
    "tail": null,
  },
  Object {
    "head": Object {
      "a": 6,
    },
    "id": "98",
    "name": "programEnvironment",
    "tail": null,
  },
  Object {
    "head": Object {
      "$accumulate": [Function],
      "$append": [Function],
      "$build_list": [Function],
      "$enum_list": [Function],
      "$filter": [Function],
      "$length": [Function],
      "$list_to_string": [Function],
      "$map": [Function],
      "$remove": [Function],
      "$remove_all": [Function],
      "$reverse": [Function],
      "__access_export__": [Function],
      "__access_named_export__": [Function],
      "accumulate": [Function],
      "append": [Function],
      "build_list": [Function],
      "build_stream": [Function],
      "enum_list": [Function],
      "enum_stream": [Function],
      "equal": [Function],
      "eval_stream": [Function],
      "filter": [Function],
      "for_each": [Function],
      "integers_from": [Function],
      "is_stream": [Function],
      "length": [Function],
      "list_ref": [Function],
      "list_to_stream": [Function],
      "list_to_string": [Function],
      "map": [Function],
      "member": [Function],
      "remove": [Function],
      "remove_all": [Function],
      "reverse": [Function],
      "stream_append": [Function],
      "stream_filter": [Function],
      "stream_for_each": [Function],
      "stream_length": [Function],
      "stream_map": [Function],
      "stream_member": [Function],
      "stream_ref": [Function],
      "stream_remove": [Function],
      "stream_remove_all": [Function],
      "stream_reverse": [Function],
      "stream_to_list": [Function],
    },
    "id": "97",
    "name": "programEnvironment",
    "tail": null,
  },
]
`;

exports[`setBreakpointAtLine while loops 8`] = `""`;

exports[`setBreakpointAtLine while loops 9`] = `
Array [
  Object {
    "head": Object {},
    "id": "100",
    "name": "blockEnvironment",
    "tail": null,
  },
  Object {
    "head": Object {
      "a": 6,
    },
    "id": "98",
    "name": "programEnvironment",
    "tail": null,
  },
  Object {
    "head": Object {
      "$accumulate": [Function],
      "$append": [Function],
      "$build_list": [Function],
      "$enum_list": [Function],
      "$filter": [Function],
      "$length": [Function],
      "$list_to_string": [Function],
      "$map": [Function],
      "$remove": [Function],
      "$remove_all": [Function],
      "$reverse": [Function],
      "__access_export__": [Function],
      "__access_named_export__": [Function],
      "accumulate": [Function],
      "append": [Function],
      "build_list": [Function],
      "build_stream": [Function],
      "enum_list": [Function],
      "enum_stream": [Function],
      "equal": [Function],
      "eval_stream": [Function],
      "filter": [Function],
      "for_each": [Function],
      "integers_from": [Function],
      "is_stream": [Function],
      "length": [Function],
      "list_ref": [Function],
      "list_to_stream": [Function],
      "list_to_string": [Function],
      "map": [Function],
      "member": [Function],
      "remove": [Function],
      "remove_all": [Function],
      "reverse": [Function],
      "stream_append": [Function],
      "stream_filter": [Function],
      "stream_for_each": [Function],
      "stream_length": [Function],
      "stream_map": [Function],
      "stream_member": [Function],
      "stream_ref": [Function],
      "stream_remove": [Function],
      "stream_remove_all": [Function],
      "stream_reverse": [Function],
      "stream_to_list": [Function],
    },
    "id": "97",
    "name": "programEnvironment",
    "tail": null,
  },
]
`;

exports[`setBreakpointAtLine while loops 10`] = `""`;

exports[`setBreakpointAtLine while loops 11`] = `
Array [
  Object {
>>>>>>> 4a7fd7e9
    "head": Object {
      "a": 3,
    },
    "id": "103",
    "name": "programEnvironment",
    "tail": null,
  },
  Object {
    "head": Object {
      "$accumulate": [Function],
      "$append": [Function],
      "$build_list": [Function],
      "$enum_list": [Function],
      "$filter": [Function],
      "$length": [Function],
      "$list_to_string": [Function],
      "$map": [Function],
      "$remove": [Function],
      "$remove_all": [Function],
      "$reverse": [Function],
      "__access_export__": [Function],
      "__access_named_export__": [Function],
      "accumulate": [Function],
      "append": [Function],
      "build_list": [Function],
      "build_stream": [Function],
      "enum_list": [Function],
      "enum_stream": [Function],
      "equal": [Function],
      "eval_stream": [Function],
      "filter": [Function],
      "for_each": [Function],
      "integers_from": [Function],
      "is_stream": [Function],
      "length": [Function],
      "list_ref": [Function],
      "list_to_stream": [Function],
      "list_to_string": [Function],
      "map": [Function],
      "member": [Function],
      "remove": [Function],
      "remove_all": [Function],
      "reverse": [Function],
      "stream_append": [Function],
      "stream_filter": [Function],
      "stream_for_each": [Function],
      "stream_length": [Function],
      "stream_map": [Function],
      "stream_member": [Function],
      "stream_ref": [Function],
      "stream_remove": [Function],
      "stream_remove_all": [Function],
      "stream_reverse": [Function],
      "stream_to_list": [Function],
    },
    "id": "102",
    "name": "programEnvironment",
    "tail": null,
  },
]
`;

exports[`setBreakpointAtLine while loops 8`] = `""`;<|MERGE_RESOLUTION|>--- conflicted
+++ resolved
@@ -893,7 +893,6 @@
 exports[`setBreakpointAtLine basic 2`] = `
 Object {
   "head": Object {
-<<<<<<< HEAD
     "$accumulate": [Function],
     "$append": [Function],
     "$build_list": [Function],
@@ -937,53 +936,6 @@
     "stream_remove_all": [Function],
     "stream_reverse": [Function],
     "stream_to_list": [Function],
-=======
-    "$accumulate": Symbol(Used to implement hoisting),
-    "$append": Symbol(Used to implement hoisting),
-    "$build_list": Symbol(Used to implement hoisting),
-    "$enum_list": Symbol(Used to implement hoisting),
-    "$filter": Symbol(Used to implement hoisting),
-    "$length": Symbol(Used to implement hoisting),
-    "$list_to_string": Symbol(Used to implement hoisting),
-    "$map": Symbol(Used to implement hoisting),
-    "$remove": Symbol(Used to implement hoisting),
-    "$remove_all": Symbol(Used to implement hoisting),
-    "$reverse": Symbol(Used to implement hoisting),
-    "__access_export__": Symbol(Used to implement hoisting),
-    "__access_named_export__": Symbol(Used to implement hoisting),
-    "accumulate": Symbol(Used to implement hoisting),
-    "append": Symbol(Used to implement hoisting),
-    "build_list": Symbol(Used to implement hoisting),
-    "build_stream": Symbol(Used to implement hoisting),
-    "enum_list": Symbol(Used to implement hoisting),
-    "enum_stream": Symbol(Used to implement hoisting),
-    "equal": Symbol(Used to implement hoisting),
-    "eval_stream": Symbol(Used to implement hoisting),
-    "filter": Symbol(Used to implement hoisting),
-    "for_each": Symbol(Used to implement hoisting),
-    "integers_from": Symbol(Used to implement hoisting),
-    "is_stream": Symbol(Used to implement hoisting),
-    "length": Symbol(Used to implement hoisting),
-    "list_ref": Symbol(Used to implement hoisting),
-    "list_to_stream": Symbol(Used to implement hoisting),
-    "list_to_string": Symbol(Used to implement hoisting),
-    "map": Symbol(Used to implement hoisting),
-    "member": Symbol(Used to implement hoisting),
-    "remove": Symbol(Used to implement hoisting),
-    "remove_all": Symbol(Used to implement hoisting),
-    "reverse": Symbol(Used to implement hoisting),
-    "stream_append": Symbol(Used to implement hoisting),
-    "stream_filter": Symbol(Used to implement hoisting),
-    "stream_for_each": Symbol(Used to implement hoisting),
-    "stream_length": Symbol(Used to implement hoisting),
-    "stream_map": Symbol(Used to implement hoisting),
-    "stream_member": Symbol(Used to implement hoisting),
-    "stream_ref": Symbol(Used to implement hoisting),
-    "stream_remove": Symbol(Used to implement hoisting),
-    "stream_remove_all": Symbol(Used to implement hoisting),
-    "stream_reverse": Symbol(Used to implement hoisting),
-    "stream_to_list": Symbol(Used to implement hoisting),
->>>>>>> 4a7fd7e9
   },
   "id": Any<String>,
   "name": "programEnvironment",
@@ -2000,8 +1952,124 @@
     "tail": null,
   },
   Object {
-<<<<<<< HEAD
-=======
+    "head": Object {},
+    "id": "60",
+    "name": "blockEnvironment",
+    "tail": null,
+  },
+  Object {
+    "callExpression": Object {
+      "arguments": Array [
+        Object {
+          "loc": undefined,
+          "type": "Literal",
+          "value": 0,
+        },
+      ],
+      "callee": Node {
+        "end": 58,
+        "loc": SourceLocation {
+          "end": Position {
+            "column": 5,
+            "line": 5,
+          },
+          "start": Position {
+            "column": 4,
+            "line": 5,
+          },
+        },
+        "name": "a",
+        "start": 57,
+        "type": "Identifier",
+      },
+      "end": 69,
+      "loc": SourceLocation {
+        "end": Position {
+          "column": 16,
+          "line": 5,
+        },
+        "start": Position {
+          "column": 4,
+          "line": 5,
+        },
+      },
+      "start": 57,
+      "type": "CallExpression",
+    },
+    "head": Object {
+      "ctrlf": 0,
+    },
+    "id": "59",
+    "name": "a",
+    "tail": null,
+  },
+  Object {
+    "head": Object {},
+    "id": "58",
+    "name": "blockEnvironment",
+    "tail": null,
+  },
+  Object {
+    "head": Object {},
+    "id": "57",
+    "name": "blockEnvironment",
+    "tail": null,
+  },
+  Object {
+    "callExpression": Object {
+      "arguments": Array [
+        Object {
+          "loc": undefined,
+          "type": "Literal",
+          "value": 1,
+        },
+      ],
+      "callee": Node {
+        "end": 78,
+        "loc": SourceLocation {
+          "end": Position {
+            "column": 3,
+            "line": 7,
+          },
+          "start": Position {
+            "column": 2,
+            "line": 7,
+          },
+        },
+        "name": "a",
+        "start": 77,
+        "type": "Identifier",
+      },
+      "end": 81,
+      "loc": SourceLocation {
+        "end": Position {
+          "column": 6,
+          "line": 7,
+        },
+        "start": Position {
+          "column": 2,
+          "line": 7,
+        },
+      },
+      "start": 77,
+      "type": "CallExpression",
+    },
+    "head": Object {
+      "ctrlf": 1,
+    },
+    "id": "56",
+    "name": "a",
+    "tail": null,
+  },
+  Object {
+    "head": Object {
+      "a": [Function],
+    },
+    "id": "55",
+    "name": "programEnvironment",
+    "tail": null,
+  },
+  Object {
     "head": Object {
       "$accumulate": [Function],
       "$append": [Function],
@@ -2049,53 +2117,48 @@
       "stream_reverse": [Function],
       "stream_to_list": [Function],
     },
-    "id": "53",
+    "id": "54",
     "name": "programEnvironment",
     "tail": null,
   },
 ]
 `;
 
-exports[`setBreakpointAtLine granularity 1 7`] = `""`;
-
-exports[`setBreakpointAtLine granularity 1 8`] = `
-Array [
-  Object {
->>>>>>> 4a7fd7e9
-    "head": Object {},
-    "id": "60",
-    "name": "blockEnvironment",
-    "tail": null,
-  },
-  Object {
-    "callExpression": Object {
-      "arguments": Array [
-        Object {
-          "loc": undefined,
-          "type": "Literal",
-          "value": 0,
-        },
-      ],
-      "callee": Node {
-        "end": 58,
-        "loc": SourceLocation {
-          "end": Position {
-            "column": 5,
-            "line": 5,
-          },
-          "start": Position {
-            "column": 4,
-            "line": 5,
-          },
-        },
-        "name": "a",
-        "start": 57,
-        "type": "Identifier",
-      },
-      "end": 69,
+exports[`setBreakpointAtLine granularity 1 8`] = `""`;
+
+exports[`setBreakpointAtLine granularity 2 1`] = `
+Object {
+  "head": Object {},
+  "id": Any<String>,
+  "name": "blockEnvironment",
+  "tail": null,
+}
+`;
+
+exports[`setBreakpointAtLine granularity 2 2`] = `
+Object {
+  "head": Object {},
+  "id": Any<String>,
+  "name": "blockEnvironment",
+  "tail": null,
+}
+`;
+
+exports[`setBreakpointAtLine granularity 2 3`] = `
+Object {
+  "callExpression": Object {
+    "arguments": Array [
+      Object {
+        "loc": undefined,
+        "type": "Literal",
+        "value": -1,
+      },
+    ],
+    "callee": Node {
+      "end": 58,
       "loc": SourceLocation {
         "end": Position {
-          "column": 16,
+          "column": 5,
           "line": 5,
         },
         "start": Position {
@@ -2103,57 +2166,133 @@
           "line": 5,
         },
       },
+      "name": "a",
       "start": 57,
-      "type": "CallExpression",
-    },
-    "head": Object {
-      "ctrlf": 0,
-    },
-    "id": "59",
-    "name": "a",
-    "tail": null,
-  },
-  Object {
-    "head": Object {},
-    "id": "58",
-    "name": "blockEnvironment",
-    "tail": null,
-  },
-  Object {
-    "head": Object {},
-    "id": "57",
-    "name": "blockEnvironment",
-    "tail": null,
-  },
-  Object {
-    "callExpression": Object {
-      "arguments": Array [
-        Object {
-          "loc": undefined,
-          "type": "Literal",
-          "value": 1,
-        },
-      ],
-      "callee": Node {
-        "end": 78,
-        "loc": SourceLocation {
-          "end": Position {
-            "column": 3,
-            "line": 7,
-          },
-          "start": Position {
-            "column": 2,
-            "line": 7,
-          },
-        },
-        "name": "a",
-        "start": 77,
-        "type": "Identifier",
-      },
-      "end": 81,
+      "type": "Identifier",
+    },
+    "end": 69,
+    "loc": SourceLocation {
+      "end": Position {
+        "column": 16,
+        "line": 5,
+      },
+      "start": Position {
+        "column": 4,
+        "line": 5,
+      },
+    },
+    "start": 57,
+    "type": "CallExpression",
+  },
+  "head": Object {
+    "ctrlf": -1,
+  },
+  "id": Any<String>,
+  "name": "a",
+  "tail": null,
+}
+`;
+
+exports[`setBreakpointAtLine granularity 2 4`] = `
+Object {
+  "head": Object {},
+  "id": Any<String>,
+  "name": "blockEnvironment",
+  "tail": null,
+}
+`;
+
+exports[`setBreakpointAtLine granularity 2 5`] = `
+Object {
+  "head": Object {},
+  "id": Any<String>,
+  "name": "blockEnvironment",
+  "tail": null,
+}
+`;
+
+exports[`setBreakpointAtLine granularity 2 6`] = `
+Object {
+  "callExpression": Object {
+    "arguments": Array [
+      Object {
+        "loc": undefined,
+        "type": "Literal",
+        "value": 0,
+      },
+    ],
+    "callee": Node {
+      "end": 58,
       "loc": SourceLocation {
         "end": Position {
-          "column": 6,
+          "column": 5,
+          "line": 5,
+        },
+        "start": Position {
+          "column": 4,
+          "line": 5,
+        },
+      },
+      "name": "a",
+      "start": 57,
+      "type": "Identifier",
+    },
+    "end": 69,
+    "loc": SourceLocation {
+      "end": Position {
+        "column": 16,
+        "line": 5,
+      },
+      "start": Position {
+        "column": 4,
+        "line": 5,
+      },
+    },
+    "start": 57,
+    "type": "CallExpression",
+  },
+  "head": Object {
+    "ctrlf": 0,
+  },
+  "id": Any<String>,
+  "name": "a",
+  "tail": null,
+}
+`;
+
+exports[`setBreakpointAtLine granularity 2 7`] = `
+Object {
+  "head": Object {},
+  "id": Any<String>,
+  "name": "blockEnvironment",
+  "tail": null,
+}
+`;
+
+exports[`setBreakpointAtLine granularity 2 8`] = `
+Object {
+  "head": Object {},
+  "id": Any<String>,
+  "name": "blockEnvironment",
+  "tail": null,
+}
+`;
+
+exports[`setBreakpointAtLine granularity 2 9`] = `
+Object {
+  "callExpression": Object {
+    "arguments": Array [
+      Object {
+        "loc": undefined,
+        "type": "Literal",
+        "value": 1,
+      },
+    ],
+    "callee": Node {
+      "end": 78,
+      "loc": SourceLocation {
+        "end": Position {
+          "column": 3,
           "line": 7,
         },
         "start": Position {
@@ -2161,21 +2300,108 @@
           "line": 7,
         },
       },
+      "name": "a",
       "start": 77,
-      "type": "CallExpression",
-    },
-    "head": Object {
-      "ctrlf": 1,
-    },
-    "id": "56",
-    "name": "a",
-    "tail": null,
-  },
+      "type": "Identifier",
+    },
+    "end": 81,
+    "loc": SourceLocation {
+      "end": Position {
+        "column": 6,
+        "line": 7,
+      },
+      "start": Position {
+        "column": 2,
+        "line": 7,
+      },
+    },
+    "start": 77,
+    "type": "CallExpression",
+  },
+  "head": Object {
+    "ctrlf": 1,
+  },
+  "id": Any<String>,
+  "name": "a",
+  "tail": null,
+}
+`;
+
+exports[`setBreakpointAtLine granularity 2 10`] = `
+Object {
+  "head": Object {
+    "a": [Function],
+  },
+  "id": Any<String>,
+  "name": "programEnvironment",
+  "tail": null,
+}
+`;
+
+exports[`setBreakpointAtLine granularity 2 11`] = `
+Object {
+  "head": Object {
+    "$accumulate": [Function],
+    "$append": [Function],
+    "$build_list": [Function],
+    "$enum_list": [Function],
+    "$filter": [Function],
+    "$length": [Function],
+    "$list_to_string": [Function],
+    "$map": [Function],
+    "$remove": [Function],
+    "$remove_all": [Function],
+    "$reverse": [Function],
+    "__access_export__": [Function],
+    "__access_named_export__": [Function],
+    "accumulate": [Function],
+    "append": [Function],
+    "build_list": [Function],
+    "build_stream": [Function],
+    "enum_list": [Function],
+    "enum_stream": [Function],
+    "equal": [Function],
+    "eval_stream": [Function],
+    "filter": [Function],
+    "for_each": [Function],
+    "integers_from": [Function],
+    "is_stream": [Function],
+    "length": [Function],
+    "list_ref": [Function],
+    "list_to_stream": [Function],
+    "list_to_string": [Function],
+    "map": [Function],
+    "member": [Function],
+    "remove": [Function],
+    "remove_all": [Function],
+    "reverse": [Function],
+    "stream_append": [Function],
+    "stream_filter": [Function],
+    "stream_for_each": [Function],
+    "stream_length": [Function],
+    "stream_map": [Function],
+    "stream_member": [Function],
+    "stream_ref": [Function],
+    "stream_remove": [Function],
+    "stream_remove_all": [Function],
+    "stream_reverse": [Function],
+    "stream_to_list": [Function],
+  },
+  "id": Any<String>,
+  "name": "programEnvironment",
+  "tail": null,
+}
+`;
+
+exports[`setBreakpointAtLine granularity 2 12`] = `""`;
+
+exports[`setBreakpointAtLine granularity 2 13`] = `
+Array [
   Object {
     "head": Object {
       "a": [Function],
     },
-    "id": "55",
+    "id": "66",
     "name": "programEnvironment",
     "tail": null,
   },
@@ -2227,16 +2453,16 @@
       "stream_reverse": [Function],
       "stream_to_list": [Function],
     },
-    "id": "54",
+    "id": "65",
     "name": "programEnvironment",
     "tail": null,
   },
 ]
 `;
 
-exports[`setBreakpointAtLine granularity 1 8`] = `""`;
-
-exports[`setBreakpointAtLine granularity 2 1`] = `
+exports[`setBreakpointAtLine granularity 2 14`] = `""`;
+
+exports[`setBreakpointAtLine granularity 3 1`] = `
 Object {
   "head": Object {},
   "id": Any<String>,
@@ -2245,7 +2471,7 @@
 }
 `;
 
-exports[`setBreakpointAtLine granularity 2 2`] = `
+exports[`setBreakpointAtLine granularity 3 2`] = `
 Object {
   "head": Object {},
   "id": Any<String>,
@@ -2254,141 +2480,7 @@
 }
 `;
 
-exports[`setBreakpointAtLine granularity 2 3`] = `
-Object {
-  "callExpression": Object {
-    "arguments": Array [
-      Object {
-        "loc": undefined,
-        "type": "Literal",
-        "value": -1,
-      },
-    ],
-    "callee": Node {
-      "end": 58,
-      "loc": SourceLocation {
-        "end": Position {
-          "column": 5,
-          "line": 5,
-        },
-        "start": Position {
-          "column": 4,
-          "line": 5,
-        },
-      },
-      "name": "a",
-      "start": 57,
-      "type": "Identifier",
-    },
-    "end": 69,
-    "loc": SourceLocation {
-      "end": Position {
-        "column": 16,
-        "line": 5,
-      },
-      "start": Position {
-        "column": 4,
-        "line": 5,
-      },
-    },
-    "start": 57,
-    "type": "CallExpression",
-  },
-  "head": Object {
-    "ctrlf": -1,
-  },
-  "id": Any<String>,
-  "name": "a",
-  "tail": null,
-}
-`;
-
-exports[`setBreakpointAtLine granularity 2 4`] = `
-Object {
-  "head": Object {},
-  "id": Any<String>,
-  "name": "blockEnvironment",
-  "tail": null,
-}
-`;
-
-exports[`setBreakpointAtLine granularity 2 5`] = `
-Object {
-  "head": Object {},
-  "id": Any<String>,
-  "name": "blockEnvironment",
-  "tail": null,
-}
-`;
-
-exports[`setBreakpointAtLine granularity 2 6`] = `
-Object {
-  "callExpression": Object {
-    "arguments": Array [
-      Object {
-        "loc": undefined,
-        "type": "Literal",
-        "value": 0,
-      },
-    ],
-    "callee": Node {
-      "end": 58,
-      "loc": SourceLocation {
-        "end": Position {
-          "column": 5,
-          "line": 5,
-        },
-        "start": Position {
-          "column": 4,
-          "line": 5,
-        },
-      },
-      "name": "a",
-      "start": 57,
-      "type": "Identifier",
-    },
-    "end": 69,
-    "loc": SourceLocation {
-      "end": Position {
-        "column": 16,
-        "line": 5,
-      },
-      "start": Position {
-        "column": 4,
-        "line": 5,
-      },
-    },
-    "start": 57,
-    "type": "CallExpression",
-  },
-  "head": Object {
-    "ctrlf": 0,
-  },
-  "id": Any<String>,
-  "name": "a",
-  "tail": null,
-}
-`;
-
-exports[`setBreakpointAtLine granularity 2 7`] = `
-Object {
-  "head": Object {},
-  "id": Any<String>,
-  "name": "blockEnvironment",
-  "tail": null,
-}
-`;
-
-exports[`setBreakpointAtLine granularity 2 8`] = `
-Object {
-  "head": Object {},
-  "id": Any<String>,
-  "name": "blockEnvironment",
-  "tail": null,
-}
-`;
-
-exports[`setBreakpointAtLine granularity 2 9`] = `
+exports[`setBreakpointAtLine granularity 3 3`] = `
 Object {
   "callExpression": Object {
     "arguments": Array [
@@ -2437,7 +2529,7 @@
 }
 `;
 
-exports[`setBreakpointAtLine granularity 2 10`] = `
+exports[`setBreakpointAtLine granularity 3 4`] = `
 Object {
   "head": Object {
     "a": [Function],
@@ -2448,7 +2540,7 @@
 }
 `;
 
-exports[`setBreakpointAtLine granularity 2 11`] = `
+exports[`setBreakpointAtLine granularity 3 5`] = `
 Object {
   "head": Object {
     "$accumulate": [Function],
@@ -2503,15 +2595,131 @@
 }
 `;
 
-exports[`setBreakpointAtLine granularity 2 12`] = `""`;
-
-exports[`setBreakpointAtLine granularity 2 13`] = `
+exports[`setBreakpointAtLine granularity 3 6`] = `""`;
+
+exports[`setBreakpointAtLine granularity 3 7`] = `
 Array [
   Object {
+    "head": Object {},
+    "id": "83",
+    "name": "blockEnvironment",
+    "tail": null,
+  },
+  Object {
+    "head": Object {},
+    "id": "82",
+    "name": "blockEnvironment",
+    "tail": null,
+  },
+  Object {
+    "callExpression": Object {
+      "arguments": Array [
+        Object {
+          "loc": undefined,
+          "type": "Literal",
+          "value": 0,
+        },
+      ],
+      "callee": Node {
+        "end": 58,
+        "loc": SourceLocation {
+          "end": Position {
+            "column": 5,
+            "line": 5,
+          },
+          "start": Position {
+            "column": 4,
+            "line": 5,
+          },
+        },
+        "name": "a",
+        "start": 57,
+        "type": "Identifier",
+      },
+      "end": 69,
+      "loc": SourceLocation {
+        "end": Position {
+          "column": 16,
+          "line": 5,
+        },
+        "start": Position {
+          "column": 4,
+          "line": 5,
+        },
+      },
+      "start": 57,
+      "type": "CallExpression",
+    },
+    "head": Object {
+      "ctrlf": 0,
+    },
+    "id": "81",
+    "name": "a",
+    "tail": null,
+  },
+  Object {
+    "head": Object {},
+    "id": "80",
+    "name": "blockEnvironment",
+    "tail": null,
+  },
+  Object {
+    "head": Object {},
+    "id": "79",
+    "name": "blockEnvironment",
+    "tail": null,
+  },
+  Object {
+    "callExpression": Object {
+      "arguments": Array [
+        Object {
+          "loc": undefined,
+          "type": "Literal",
+          "value": 1,
+        },
+      ],
+      "callee": Node {
+        "end": 78,
+        "loc": SourceLocation {
+          "end": Position {
+            "column": 3,
+            "line": 7,
+          },
+          "start": Position {
+            "column": 2,
+            "line": 7,
+          },
+        },
+        "name": "a",
+        "start": 77,
+        "type": "Identifier",
+      },
+      "end": 81,
+      "loc": SourceLocation {
+        "end": Position {
+          "column": 6,
+          "line": 7,
+        },
+        "start": Position {
+          "column": 2,
+          "line": 7,
+        },
+      },
+      "start": 77,
+      "type": "CallExpression",
+    },
+    "head": Object {
+      "ctrlf": 1,
+    },
+    "id": "78",
+    "name": "a",
+    "tail": null,
+  },
+  Object {
     "head": Object {
       "a": [Function],
     },
-    "id": "66",
+    "id": "77",
     "name": "programEnvironment",
     "tail": null,
   },
@@ -2563,16 +2771,83 @@
       "stream_reverse": [Function],
       "stream_to_list": [Function],
     },
-    "id": "65",
+    "id": "76",
     "name": "programEnvironment",
     "tail": null,
   },
 ]
 `;
 
-exports[`setBreakpointAtLine granularity 2 14`] = `""`;
-
-exports[`setBreakpointAtLine granularity 3 1`] = `
+exports[`setBreakpointAtLine granularity 3 8`] = `""`;
+
+exports[`setBreakpointAtLine granularity 3 9`] = `
+Array [
+  Object {
+    "head": Object {
+      "a": [Function],
+    },
+    "id": "77",
+    "name": "programEnvironment",
+    "tail": null,
+  },
+  Object {
+    "head": Object {
+      "$accumulate": [Function],
+      "$append": [Function],
+      "$build_list": [Function],
+      "$enum_list": [Function],
+      "$filter": [Function],
+      "$length": [Function],
+      "$list_to_string": [Function],
+      "$map": [Function],
+      "$remove": [Function],
+      "$remove_all": [Function],
+      "$reverse": [Function],
+      "__access_export__": [Function],
+      "__access_named_export__": [Function],
+      "accumulate": [Function],
+      "append": [Function],
+      "build_list": [Function],
+      "build_stream": [Function],
+      "enum_list": [Function],
+      "enum_stream": [Function],
+      "equal": [Function],
+      "eval_stream": [Function],
+      "filter": [Function],
+      "for_each": [Function],
+      "integers_from": [Function],
+      "is_stream": [Function],
+      "length": [Function],
+      "list_ref": [Function],
+      "list_to_stream": [Function],
+      "list_to_string": [Function],
+      "map": [Function],
+      "member": [Function],
+      "remove": [Function],
+      "remove_all": [Function],
+      "reverse": [Function],
+      "stream_append": [Function],
+      "stream_filter": [Function],
+      "stream_for_each": [Function],
+      "stream_length": [Function],
+      "stream_map": [Function],
+      "stream_member": [Function],
+      "stream_ref": [Function],
+      "stream_remove": [Function],
+      "stream_remove_all": [Function],
+      "stream_reverse": [Function],
+      "stream_to_list": [Function],
+    },
+    "id": "76",
+    "name": "programEnvironment",
+    "tail": null,
+  },
+]
+`;
+
+exports[`setBreakpointAtLine granularity 3 10`] = `""`;
+
+exports[`setBreakpointAtLine while loops 1`] = `
 Object {
   "head": Object {},
   "id": Any<String>,
@@ -2581,76 +2856,18 @@
 }
 `;
 
-exports[`setBreakpointAtLine granularity 3 2`] = `
-Object {
-  "head": Object {},
-  "id": Any<String>,
-  "name": "blockEnvironment",
-  "tail": null,
-}
-`;
-
-exports[`setBreakpointAtLine granularity 3 3`] = `
-Object {
-  "callExpression": Object {
-    "arguments": Array [
-      Object {
-        "loc": undefined,
-        "type": "Literal",
-        "value": 1,
-      },
-    ],
-    "callee": Node {
-      "end": 78,
-      "loc": SourceLocation {
-        "end": Position {
-          "column": 3,
-          "line": 7,
-        },
-        "start": Position {
-          "column": 2,
-          "line": 7,
-        },
-      },
-      "name": "a",
-      "start": 77,
-      "type": "Identifier",
-    },
-    "end": 81,
-    "loc": SourceLocation {
-      "end": Position {
-        "column": 6,
-        "line": 7,
-      },
-      "start": Position {
-        "column": 2,
-        "line": 7,
-      },
-    },
-    "start": 77,
-    "type": "CallExpression",
-  },
-  "head": Object {
-    "ctrlf": 1,
-  },
-  "id": Any<String>,
-  "name": "a",
-  "tail": null,
-}
-`;
-
-exports[`setBreakpointAtLine granularity 3 4`] = `
-Object {
-  "head": Object {
-    "a": [Function],
-  },
-  "id": Any<String>,
-  "name": "programEnvironment",
-  "tail": null,
-}
-`;
-
-exports[`setBreakpointAtLine granularity 3 5`] = `
+exports[`setBreakpointAtLine while loops 2`] = `
+Object {
+  "head": Object {
+    "a": 9,
+  },
+  "id": Any<String>,
+  "name": "programEnvironment",
+  "tail": null,
+}
+`;
+
+exports[`setBreakpointAtLine while loops 3`] = `
 Object {
   "head": Object {
     "$accumulate": [Function],
@@ -2705,131 +2922,21 @@
 }
 `;
 
-exports[`setBreakpointAtLine granularity 3 6`] = `""`;
-
-exports[`setBreakpointAtLine granularity 3 7`] = `
+exports[`setBreakpointAtLine while loops 4`] = `""`;
+
+exports[`setBreakpointAtLine while loops 5`] = `
 Array [
   Object {
     "head": Object {},
-    "id": "83",
+    "id": "105",
     "name": "blockEnvironment",
     "tail": null,
   },
   Object {
-    "head": Object {},
-    "id": "82",
-    "name": "blockEnvironment",
-    "tail": null,
-  },
-  Object {
-    "callExpression": Object {
-      "arguments": Array [
-        Object {
-          "loc": undefined,
-          "type": "Literal",
-          "value": 0,
-        },
-      ],
-      "callee": Node {
-        "end": 58,
-        "loc": SourceLocation {
-          "end": Position {
-            "column": 5,
-            "line": 5,
-          },
-          "start": Position {
-            "column": 4,
-            "line": 5,
-          },
-        },
-        "name": "a",
-        "start": 57,
-        "type": "Identifier",
-      },
-      "end": 69,
-      "loc": SourceLocation {
-        "end": Position {
-          "column": 16,
-          "line": 5,
-        },
-        "start": Position {
-          "column": 4,
-          "line": 5,
-        },
-      },
-      "start": 57,
-      "type": "CallExpression",
-    },
-    "head": Object {
-      "ctrlf": 0,
-    },
-    "id": "81",
-    "name": "a",
-    "tail": null,
-  },
-  Object {
-    "head": Object {},
-    "id": "80",
-    "name": "blockEnvironment",
-    "tail": null,
-  },
-  Object {
-    "head": Object {},
-    "id": "79",
-    "name": "blockEnvironment",
-    "tail": null,
-  },
-  Object {
-    "callExpression": Object {
-      "arguments": Array [
-        Object {
-          "loc": undefined,
-          "type": "Literal",
-          "value": 1,
-        },
-      ],
-      "callee": Node {
-        "end": 78,
-        "loc": SourceLocation {
-          "end": Position {
-            "column": 3,
-            "line": 7,
-          },
-          "start": Position {
-            "column": 2,
-            "line": 7,
-          },
-        },
-        "name": "a",
-        "start": 77,
-        "type": "Identifier",
-      },
-      "end": 81,
-      "loc": SourceLocation {
-        "end": Position {
-          "column": 6,
-          "line": 7,
-        },
-        "start": Position {
-          "column": 2,
-          "line": 7,
-        },
-      },
-      "start": 77,
-      "type": "CallExpression",
-    },
-    "head": Object {
-      "ctrlf": 1,
-    },
-    "id": "78",
-    "name": "a",
-    "tail": null,
-  },
-  Object {
-    "head": Object {
-      "a": [Function],
-    },
-    "id": "77",
+    "head": Object {
+      "a": 6,
+    },
+    "id": "103",
     "name": "programEnvironment",
     "tail": null,
   },
@@ -2881,22 +2988,22 @@
       "stream_reverse": [Function],
       "stream_to_list": [Function],
     },
-    "id": "76",
+    "id": "102",
     "name": "programEnvironment",
     "tail": null,
   },
 ]
 `;
 
-exports[`setBreakpointAtLine granularity 3 8`] = `""`;
-
-exports[`setBreakpointAtLine granularity 3 9`] = `
+exports[`setBreakpointAtLine while loops 6`] = `""`;
+
+exports[`setBreakpointAtLine while loops 7`] = `
 Array [
   Object {
     "head": Object {
-      "a": [Function],
-    },
-    "id": "77",
+      "a": 3,
+    },
+    "id": "103",
     "name": "programEnvironment",
     "tail": null,
   },
@@ -2948,156 +3055,6 @@
       "stream_reverse": [Function],
       "stream_to_list": [Function],
     },
-    "id": "76",
-    "name": "programEnvironment",
-    "tail": null,
-  },
-]
-`;
-
-exports[`setBreakpointAtLine granularity 3 10`] = `""`;
-
-exports[`setBreakpointAtLine while loops 1`] = `
-Object {
-  "head": Object {},
-  "id": Any<String>,
-  "name": "blockEnvironment",
-  "tail": null,
-}
-`;
-
-exports[`setBreakpointAtLine while loops 2`] = `
-Object {
-  "head": Object {
-    "a": 9,
-  },
-  "id": Any<String>,
-  "name": "programEnvironment",
-  "tail": null,
-}
-`;
-
-exports[`setBreakpointAtLine while loops 3`] = `
-Object {
-  "head": Object {
-    "$accumulate": [Function],
-    "$append": [Function],
-    "$build_list": [Function],
-    "$enum_list": [Function],
-    "$filter": [Function],
-    "$length": [Function],
-    "$list_to_string": [Function],
-    "$map": [Function],
-    "$remove": [Function],
-    "$remove_all": [Function],
-    "$reverse": [Function],
-    "__access_export__": [Function],
-    "__access_named_export__": [Function],
-    "accumulate": [Function],
-    "append": [Function],
-    "build_list": [Function],
-    "build_stream": [Function],
-    "enum_list": [Function],
-    "enum_stream": [Function],
-    "equal": [Function],
-    "eval_stream": [Function],
-    "filter": [Function],
-    "for_each": [Function],
-    "integers_from": [Function],
-    "is_stream": [Function],
-    "length": [Function],
-    "list_ref": [Function],
-    "list_to_stream": [Function],
-    "list_to_string": [Function],
-    "map": [Function],
-    "member": [Function],
-    "remove": [Function],
-    "remove_all": [Function],
-    "reverse": [Function],
-    "stream_append": [Function],
-    "stream_filter": [Function],
-    "stream_for_each": [Function],
-    "stream_length": [Function],
-    "stream_map": [Function],
-    "stream_member": [Function],
-    "stream_ref": [Function],
-    "stream_remove": [Function],
-    "stream_remove_all": [Function],
-    "stream_reverse": [Function],
-    "stream_to_list": [Function],
-  },
-  "id": Any<String>,
-  "name": "programEnvironment",
-  "tail": null,
-}
-`;
-
-exports[`setBreakpointAtLine while loops 4`] = `""`;
-
-exports[`setBreakpointAtLine while loops 5`] = `
-Array [
-  Object {
-    "head": Object {},
-    "id": "105",
-    "name": "blockEnvironment",
-    "tail": null,
-  },
-  Object {
-    "head": Object {
-      "a": 6,
-    },
-    "id": "103",
-    "name": "programEnvironment",
-    "tail": null,
-  },
-  Object {
-    "head": Object {
-      "$accumulate": [Function],
-      "$append": [Function],
-      "$build_list": [Function],
-      "$enum_list": [Function],
-      "$filter": [Function],
-      "$length": [Function],
-      "$list_to_string": [Function],
-      "$map": [Function],
-      "$remove": [Function],
-      "$remove_all": [Function],
-      "$reverse": [Function],
-      "__access_export__": [Function],
-      "__access_named_export__": [Function],
-      "accumulate": [Function],
-      "append": [Function],
-      "build_list": [Function],
-      "build_stream": [Function],
-      "enum_list": [Function],
-      "enum_stream": [Function],
-      "equal": [Function],
-      "eval_stream": [Function],
-      "filter": [Function],
-      "for_each": [Function],
-      "integers_from": [Function],
-      "is_stream": [Function],
-      "length": [Function],
-      "list_ref": [Function],
-      "list_to_stream": [Function],
-      "list_to_string": [Function],
-      "map": [Function],
-      "member": [Function],
-      "remove": [Function],
-      "remove_all": [Function],
-      "reverse": [Function],
-      "stream_append": [Function],
-      "stream_filter": [Function],
-      "stream_for_each": [Function],
-      "stream_length": [Function],
-      "stream_map": [Function],
-      "stream_member": [Function],
-      "stream_ref": [Function],
-      "stream_remove": [Function],
-      "stream_remove_all": [Function],
-      "stream_reverse": [Function],
-      "stream_to_list": [Function],
-    },
     "id": "102",
     "name": "programEnvironment",
     "tail": null,
@@ -3105,220 +3062,4 @@
 ]
 `;
 
-exports[`setBreakpointAtLine while loops 6`] = `""`;
-
-exports[`setBreakpointAtLine while loops 7`] = `
-Array [
-  Object {
-<<<<<<< HEAD
-=======
-    "head": Object {},
-    "id": "100",
-    "name": "blockEnvironment",
-    "tail": null,
-  },
-  Object {
-    "head": Object {
-      "a": 6,
-    },
-    "id": "98",
-    "name": "programEnvironment",
-    "tail": null,
-  },
-  Object {
-    "head": Object {
-      "$accumulate": [Function],
-      "$append": [Function],
-      "$build_list": [Function],
-      "$enum_list": [Function],
-      "$filter": [Function],
-      "$length": [Function],
-      "$list_to_string": [Function],
-      "$map": [Function],
-      "$remove": [Function],
-      "$remove_all": [Function],
-      "$reverse": [Function],
-      "__access_export__": [Function],
-      "__access_named_export__": [Function],
-      "accumulate": [Function],
-      "append": [Function],
-      "build_list": [Function],
-      "build_stream": [Function],
-      "enum_list": [Function],
-      "enum_stream": [Function],
-      "equal": [Function],
-      "eval_stream": [Function],
-      "filter": [Function],
-      "for_each": [Function],
-      "integers_from": [Function],
-      "is_stream": [Function],
-      "length": [Function],
-      "list_ref": [Function],
-      "list_to_stream": [Function],
-      "list_to_string": [Function],
-      "map": [Function],
-      "member": [Function],
-      "remove": [Function],
-      "remove_all": [Function],
-      "reverse": [Function],
-      "stream_append": [Function],
-      "stream_filter": [Function],
-      "stream_for_each": [Function],
-      "stream_length": [Function],
-      "stream_map": [Function],
-      "stream_member": [Function],
-      "stream_ref": [Function],
-      "stream_remove": [Function],
-      "stream_remove_all": [Function],
-      "stream_reverse": [Function],
-      "stream_to_list": [Function],
-    },
-    "id": "97",
-    "name": "programEnvironment",
-    "tail": null,
-  },
-]
-`;
-
-exports[`setBreakpointAtLine while loops 8`] = `""`;
-
-exports[`setBreakpointAtLine while loops 9`] = `
-Array [
-  Object {
-    "head": Object {},
-    "id": "100",
-    "name": "blockEnvironment",
-    "tail": null,
-  },
-  Object {
-    "head": Object {
-      "a": 6,
-    },
-    "id": "98",
-    "name": "programEnvironment",
-    "tail": null,
-  },
-  Object {
-    "head": Object {
-      "$accumulate": [Function],
-      "$append": [Function],
-      "$build_list": [Function],
-      "$enum_list": [Function],
-      "$filter": [Function],
-      "$length": [Function],
-      "$list_to_string": [Function],
-      "$map": [Function],
-      "$remove": [Function],
-      "$remove_all": [Function],
-      "$reverse": [Function],
-      "__access_export__": [Function],
-      "__access_named_export__": [Function],
-      "accumulate": [Function],
-      "append": [Function],
-      "build_list": [Function],
-      "build_stream": [Function],
-      "enum_list": [Function],
-      "enum_stream": [Function],
-      "equal": [Function],
-      "eval_stream": [Function],
-      "filter": [Function],
-      "for_each": [Function],
-      "integers_from": [Function],
-      "is_stream": [Function],
-      "length": [Function],
-      "list_ref": [Function],
-      "list_to_stream": [Function],
-      "list_to_string": [Function],
-      "map": [Function],
-      "member": [Function],
-      "remove": [Function],
-      "remove_all": [Function],
-      "reverse": [Function],
-      "stream_append": [Function],
-      "stream_filter": [Function],
-      "stream_for_each": [Function],
-      "stream_length": [Function],
-      "stream_map": [Function],
-      "stream_member": [Function],
-      "stream_ref": [Function],
-      "stream_remove": [Function],
-      "stream_remove_all": [Function],
-      "stream_reverse": [Function],
-      "stream_to_list": [Function],
-    },
-    "id": "97",
-    "name": "programEnvironment",
-    "tail": null,
-  },
-]
-`;
-
-exports[`setBreakpointAtLine while loops 10`] = `""`;
-
-exports[`setBreakpointAtLine while loops 11`] = `
-Array [
-  Object {
->>>>>>> 4a7fd7e9
-    "head": Object {
-      "a": 3,
-    },
-    "id": "103",
-    "name": "programEnvironment",
-    "tail": null,
-  },
-  Object {
-    "head": Object {
-      "$accumulate": [Function],
-      "$append": [Function],
-      "$build_list": [Function],
-      "$enum_list": [Function],
-      "$filter": [Function],
-      "$length": [Function],
-      "$list_to_string": [Function],
-      "$map": [Function],
-      "$remove": [Function],
-      "$remove_all": [Function],
-      "$reverse": [Function],
-      "__access_export__": [Function],
-      "__access_named_export__": [Function],
-      "accumulate": [Function],
-      "append": [Function],
-      "build_list": [Function],
-      "build_stream": [Function],
-      "enum_list": [Function],
-      "enum_stream": [Function],
-      "equal": [Function],
-      "eval_stream": [Function],
-      "filter": [Function],
-      "for_each": [Function],
-      "integers_from": [Function],
-      "is_stream": [Function],
-      "length": [Function],
-      "list_ref": [Function],
-      "list_to_stream": [Function],
-      "list_to_string": [Function],
-      "map": [Function],
-      "member": [Function],
-      "remove": [Function],
-      "remove_all": [Function],
-      "reverse": [Function],
-      "stream_append": [Function],
-      "stream_filter": [Function],
-      "stream_for_each": [Function],
-      "stream_length": [Function],
-      "stream_map": [Function],
-      "stream_member": [Function],
-      "stream_ref": [Function],
-      "stream_remove": [Function],
-      "stream_remove_all": [Function],
-      "stream_reverse": [Function],
-      "stream_to_list": [Function],
-    },
-    "id": "102",
-    "name": "programEnvironment",
-    "tail": null,
-  },
-]
-`;
-
 exports[`setBreakpointAtLine while loops 8`] = `""`;